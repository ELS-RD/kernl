#  Copyright 2022 Lefebvre Sarrut
#
#  Licensed under the Apache License, Version 2.0 (the "License");
#  you may not use this file except in compliance with the License.
#  You may obtain a copy of the License at
#
#      http://www.apache.org/licenses/LICENSE-2.0
#
#  Unless required by applicable law or agreed to in writing, software
#  distributed under the License is distributed on an "AS IS" BASIS,
#  WITHOUT WARRANTIES OR CONDITIONS OF ANY KIND, either express or implied.
#  See the License for the specific language governing permissions and
#  limitations under the License.
#

from typing import Callable

import pytest
import torch

from conftest import assert_all_close, set_seed
from src.kernl.implementations.attention_split_1 import attention_split_1_forward, attention_split_1_reference
from src.kernl.implementations.attention_split_2 import attention_split_2_forward
from src.kernl.implementations.cuda_graph import cuda_graphs_wrapper

from kernl.implementations.attention import attention_forward, attention_reference, closest_power_of_2


implementations = {
    "triton": lambda q, k, v, output, sm_scale, is_causal, attention_mask: attention_forward(
        q, k, v, output, sm_scale, is_causal, attention_mask
    ),
    "torch": lambda q, k, v, output, sm_scale, is_causal, attention_mask: attention_reference(
        q, k, v, output, sm_scale, is_causal, attention_mask
    ),
}


def generate_broadcast_mask(
    batch: int, heads: int, seq_length: int, dhead: int, dtype: torch.Tensor = torch.float32
) -> torch.Tensor:
    attention_mask = (
        torch.randint(1, seq_length, (batch,), device="cuda")[:, None]
        > torch.arange(0, seq_length, device="cuda")[None, :]
    )
    attention_mask = attention_mask.to(dtype)
    attention_mask = torch.reshape(attention_mask, (batch, 1, 1, seq_length))
    attention_mask = (1.0 - attention_mask) * torch.finfo(dtype).min
    return attention_mask


def generate_bias_mask(
    batch: int, heads: int, seq_length: int, dhead: int, dtype: torch.Tensor = torch.float32
) -> torch.Tensor:
    return torch.rand((batch, heads, seq_length, seq_length), dtype=dtype, device="cuda")


def generate_none_mask(*_) -> None:
    return None


@set_seed()
@pytest.mark.parametrize(
    "shape",
    [(bs, 48, seq_l, 64) for bs in [1, 8, 32, 64] for seq_l in [8, 16, 32, 33, 64, 128, 256, 257, 384, 512]]
    + [(8, 1, 1500, 64)],
    ids=lambda x: f"shape(batch,heads,seq_len,dhead)={x[0]}x{x[1]}x{x[2]}x{x[3]}",
)
# fp32 not yet possible because of a bug in triton
@pytest.mark.parametrize("dtype", [torch.bfloat16, torch.float16], ids=["bf16", "fp16"])
@pytest.mark.parametrize("is_causal", [True, False], ids=["causal", "non-causal"])
@pytest.mark.parametrize(
    "mask_fn",
    [generate_bias_mask, generate_broadcast_mask, generate_none_mask],
    ids=["bias-mask", "broadcast-mask", "no-mask"],
)
@pytest.mark.parametrize("implementation", implementations.keys())
def test_benchmark_masked(
    benchmark,
    shape: (int, int, int, int),
    implementation: Callable,
    mask_fn: Callable,
    dtype: torch.dtype,
    is_causal: bool,
):
    batch, heads, seq_length, dhead = shape

    # bf16 reduced precision is sensitive to this value
    tensor_max_val = 1.0 if dtype == torch.bfloat16 else 2.0

    args = {
        "q": torch.rand(shape, device="cuda") * tensor_max_val,
        "k": torch.rand(shape, device="cuda") * tensor_max_val,
        "v": torch.rand(shape, device="cuda") * tensor_max_val,
        "output": torch.empty(shape, device="cuda"),
        "sm_scale": 0.3,  # Scaling applied before softmax (sqrt(dhead) in Vaswani et al.)
        "is_causal": is_causal,
        "attention_mask": mask_fn(batch, heads, seq_length, dhead),
    }

    expected = attention_reference(**args)
    cast_args = {k: v.to(dtype).clone() if isinstance(v, torch.Tensor) else v for k, v in args.items()}

    func = implementations[implementation]
    value = benchmark(func, **cast_args)

    assert_all_close(a=value.float(), b=expected, atol=1e-1)

    for _ in range(10):
        o = func(**cast_args)
        assert_all_close(value, o, atol=1e-2)


@set_seed()
def test_mixed_stride():
    # Column major
    q = torch.rand((4, 48, 64, 512), dtype=torch.float16, device="cuda").transpose(-1, -2)
    # Interlaced batch
    k = torch.rand((48, 4, 512, 64), dtype=torch.float16, device="cuda").transpose(0, 1)
    v = torch.rand_like(q)
    mask = torch.rand((48, 4, 512, 512), dtype=torch.float16, device="cuda").transpose(0, 1).transpose(-1, -2)
    sm_scale = 0.3

    assert not q.is_contiguous()
    assert not k.is_contiguous()
    assert not mask.is_contiguous()

    expected = attention_reference(
        q=q, k=k, v=v, output=torch.empty_like(q), sm_scale=sm_scale, is_causal=False, attention_mask=mask
    )
    output = torch.empty_like(q)
    attention_forward(q, k, v, output, sm_scale, attention_mask=mask)
    assert_all_close(a=output, b=expected, atol=1e-2)


@set_seed()
def test_cross_attention():
    q = torch.rand((1, 8, 1, 64), dtype=torch.float16, device="cuda")
    k = torch.rand((1, 8, 24, 64), dtype=torch.float16, device="cuda")
    v = torch.rand_like(k)
    mask = torch.rand((1, 8, 1, 24), dtype=torch.float16, device="cuda")
    sm_scale = 1.0

    expected = attention_reference(
        q=q, k=k, v=v, output=torch.empty_like(q), sm_scale=sm_scale, is_causal=False, attention_mask=mask
    )
    output = torch.empty_like(q)
    attention_forward(q, k, v, output, sm_scale, attention_mask=mask)
    assert_all_close(a=output, b=expected, atol=1e-2)


<<<<<<< HEAD
@set_seed()
def test_cross_attention_split_1():
    q = torch.rand((8, 1, 1, 64), dtype=torch.float16, device="cuda")
    k = torch.rand((8, 1, 2048, 64), dtype=torch.float16, device="cuda")
    v = torch.rand_like(k)
    mask = None
    sm_scale = 1.0

    expected_blocks, expected_maximums, expected_sums = attention_split_1_reference(
        q, k, v, sm_scale, attention_mask=mask, is_causal=False
    )

    blocks, maximums, sums = attention_split_1_forward(q, k, v, sm_scale=sm_scale, attention_mask=mask, is_causal=False)

    assert_all_close(a=expected_maximums, b=maximums, atol=1e-2)
    assert_all_close(a=expected_blocks, b=blocks, atol=1e-2)
    assert_all_close(a=expected_sums, b=sums, atol=1e-2)


@set_seed()
def test_cross_attention_split_2():
    q = torch.rand((8, 1, 1, 64), dtype=torch.float16, device="cuda")
    k = torch.rand((8, 1, 2048, 64), dtype=torch.float16, device="cuda")
    v = torch.rand_like(k)
    mask = None
    sm_scale = 1.0

    expected = attention_reference(
        q=q, k=k, v=v, output=torch.empty_like(q), sm_scale=sm_scale, is_causal=False, attention_mask=mask
    )

    blocks, maximums, sums = attention_split_1_forward(q, k, v, sm_scale=sm_scale, attention_mask=mask, is_causal=False)
    result = attention_split_2_forward(blocks, maximums, sums, torch.empty_like(q))
    assert_all_close(a=expected, b=result, atol=1e-2)


@set_seed()
@pytest.mark.parametrize("implementation", ["torch", "optimized", "classic"])
def test_benchmark_cross_attention_split(benchmark, implementation):
    q = torch.rand((5, 20, 1, 64), dtype=torch.float16, device="cuda")
    k = torch.rand((5, 20, 1500, 64), dtype=torch.float16, device="cuda")
    v = torch.rand_like(k)
    mask = None
    sm_scale = 1.0
    is_causal = False
    p = torch.cuda.graph_pool_handle()
    expected = attention_reference(
        q=q, k=k, v=v, output=torch.empty_like(q), sm_scale=sm_scale, is_causal=is_causal, attention_mask=mask
    )
    output = torch.empty_like(q)
    if implementation == "torch":
        fn = lambda q1, k1, v1: attention_reference(
            q=q1, k=k1, v=v1, output=output, sm_scale=sm_scale, is_causal=is_causal, attention_mask=mask
        )
        r = cuda_graphs_wrapper(fn, [q, k, v], pool=p)
        _ = r(q, k, v)[0]
        result = benchmark(r)[0]
    elif implementation == "optimized":

        def fn(q, k, v, sm_scale=1.0, attention_mask=mask, is_causal=is_causal):
            blocks, maximums, sums = attention_split_1_forward(
                q, k, v, sm_scale=sm_scale, attention_mask=attention_mask, is_causal=is_causal
            )
            return attention_split_2_forward(blocks, maximums, sums, output)

        r = cuda_graphs_wrapper(fn, [q, k, v], pool=p)
        _ = r(q, k, v)[0]
        result = benchmark(r)[0]
    else:

        def fn(q, k, v, sm_scale=1.0, attention_mask=mask, is_causal=is_causal):
            return attention_forward(q, k, v, output, sm_scale, attention_mask=attention_mask, is_causal=is_causal)

        r = cuda_graphs_wrapper(fn, [q, k, v], pool=p)
        _ = r(q, k, v)[0]
        result = benchmark(r)[0]
    assert_all_close(a=expected, b=result, atol=1e-2)
=======
def test_closest_power_of_2():
    min_range = 16
    max_range = 128
    assert closest_power_of_2(1, min_range=min_range, max_range=max_range) == [8, 16, 32]
    assert closest_power_of_2(20, min_range=min_range, max_range=max_range) == [16, 32]
    assert closest_power_of_2(257, min_range=min_range, max_range=max_range) == [64, 128, 256]
    assert closest_power_of_2(20, min_range=min_range, max_range=max_range) == [16, 32]
    min_range = 4
    max_range = 128
    assert closest_power_of_2(1, min_range=min_range, max_range=max_range) == [2, 4, 8]
>>>>>>> fffdeccd
<|MERGE_RESOLUTION|>--- conflicted
+++ resolved
@@ -149,85 +149,6 @@
     assert_all_close(a=output, b=expected, atol=1e-2)
 
 
-<<<<<<< HEAD
-@set_seed()
-def test_cross_attention_split_1():
-    q = torch.rand((8, 1, 1, 64), dtype=torch.float16, device="cuda")
-    k = torch.rand((8, 1, 2048, 64), dtype=torch.float16, device="cuda")
-    v = torch.rand_like(k)
-    mask = None
-    sm_scale = 1.0
-
-    expected_blocks, expected_maximums, expected_sums = attention_split_1_reference(
-        q, k, v, sm_scale, attention_mask=mask, is_causal=False
-    )
-
-    blocks, maximums, sums = attention_split_1_forward(q, k, v, sm_scale=sm_scale, attention_mask=mask, is_causal=False)
-
-    assert_all_close(a=expected_maximums, b=maximums, atol=1e-2)
-    assert_all_close(a=expected_blocks, b=blocks, atol=1e-2)
-    assert_all_close(a=expected_sums, b=sums, atol=1e-2)
-
-
-@set_seed()
-def test_cross_attention_split_2():
-    q = torch.rand((8, 1, 1, 64), dtype=torch.float16, device="cuda")
-    k = torch.rand((8, 1, 2048, 64), dtype=torch.float16, device="cuda")
-    v = torch.rand_like(k)
-    mask = None
-    sm_scale = 1.0
-
-    expected = attention_reference(
-        q=q, k=k, v=v, output=torch.empty_like(q), sm_scale=sm_scale, is_causal=False, attention_mask=mask
-    )
-
-    blocks, maximums, sums = attention_split_1_forward(q, k, v, sm_scale=sm_scale, attention_mask=mask, is_causal=False)
-    result = attention_split_2_forward(blocks, maximums, sums, torch.empty_like(q))
-    assert_all_close(a=expected, b=result, atol=1e-2)
-
-
-@set_seed()
-@pytest.mark.parametrize("implementation", ["torch", "optimized", "classic"])
-def test_benchmark_cross_attention_split(benchmark, implementation):
-    q = torch.rand((5, 20, 1, 64), dtype=torch.float16, device="cuda")
-    k = torch.rand((5, 20, 1500, 64), dtype=torch.float16, device="cuda")
-    v = torch.rand_like(k)
-    mask = None
-    sm_scale = 1.0
-    is_causal = False
-    p = torch.cuda.graph_pool_handle()
-    expected = attention_reference(
-        q=q, k=k, v=v, output=torch.empty_like(q), sm_scale=sm_scale, is_causal=is_causal, attention_mask=mask
-    )
-    output = torch.empty_like(q)
-    if implementation == "torch":
-        fn = lambda q1, k1, v1: attention_reference(
-            q=q1, k=k1, v=v1, output=output, sm_scale=sm_scale, is_causal=is_causal, attention_mask=mask
-        )
-        r = cuda_graphs_wrapper(fn, [q, k, v], pool=p)
-        _ = r(q, k, v)[0]
-        result = benchmark(r)[0]
-    elif implementation == "optimized":
-
-        def fn(q, k, v, sm_scale=1.0, attention_mask=mask, is_causal=is_causal):
-            blocks, maximums, sums = attention_split_1_forward(
-                q, k, v, sm_scale=sm_scale, attention_mask=attention_mask, is_causal=is_causal
-            )
-            return attention_split_2_forward(blocks, maximums, sums, output)
-
-        r = cuda_graphs_wrapper(fn, [q, k, v], pool=p)
-        _ = r(q, k, v)[0]
-        result = benchmark(r)[0]
-    else:
-
-        def fn(q, k, v, sm_scale=1.0, attention_mask=mask, is_causal=is_causal):
-            return attention_forward(q, k, v, output, sm_scale, attention_mask=attention_mask, is_causal=is_causal)
-
-        r = cuda_graphs_wrapper(fn, [q, k, v], pool=p)
-        _ = r(q, k, v)[0]
-        result = benchmark(r)[0]
-    assert_all_close(a=expected, b=result, atol=1e-2)
-=======
 def test_closest_power_of_2():
     min_range = 16
     max_range = 128
@@ -238,4 +159,82 @@
     min_range = 4
     max_range = 128
     assert closest_power_of_2(1, min_range=min_range, max_range=max_range) == [2, 4, 8]
->>>>>>> fffdeccd
+
+
+@set_seed()
+def test_cross_attention_split_1():
+    q = torch.rand((8, 1, 1, 64), dtype=torch.float16, device="cuda")
+    k = torch.rand((8, 1, 2048, 64), dtype=torch.float16, device="cuda")
+    v = torch.rand_like(k)
+    mask = None
+    sm_scale = 1.0
+
+    expected_blocks, expected_maximums, expected_sums = attention_split_1_reference(
+        q, k, v, sm_scale, attention_mask=mask, is_causal=False
+    )
+
+    blocks, maximums, sums = attention_split_1_forward(q, k, v, sm_scale=sm_scale, attention_mask=mask, is_causal=False)
+
+    assert_all_close(a=expected_maximums, b=maximums, atol=1e-2)
+    assert_all_close(a=expected_blocks, b=blocks, atol=1e-2)
+    assert_all_close(a=expected_sums, b=sums, atol=1e-2)
+
+
+@set_seed()
+def test_cross_attention_split_2():
+    q = torch.rand((8, 1, 1, 64), dtype=torch.float16, device="cuda")
+    k = torch.rand((8, 1, 2048, 64), dtype=torch.float16, device="cuda")
+    v = torch.rand_like(k)
+    mask = None
+    sm_scale = 1.0
+
+    expected = attention_reference(
+        q=q, k=k, v=v, output=torch.empty_like(q), sm_scale=sm_scale, is_causal=False, attention_mask=mask
+    )
+
+    blocks, maximums, sums = attention_split_1_forward(q, k, v, sm_scale=sm_scale, attention_mask=mask, is_causal=False)
+    result = attention_split_2_forward(blocks, maximums, sums, torch.empty_like(q))
+    assert_all_close(a=expected, b=result, atol=1e-2)
+
+
+@set_seed()
+@pytest.mark.parametrize("implementation", ["torch", "optimized", "classic"])
+def test_benchmark_cross_attention_split(benchmark, implementation):
+    q = torch.rand((5, 20, 1, 64), dtype=torch.float16, device="cuda")
+    k = torch.rand((5, 20, 1500, 64), dtype=torch.float16, device="cuda")
+    v = torch.rand_like(k)
+    mask = None
+    sm_scale = 1.0
+    is_causal = False
+    p = torch.cuda.graph_pool_handle()
+    expected = attention_reference(
+        q=q, k=k, v=v, output=torch.empty_like(q), sm_scale=sm_scale, is_causal=is_causal, attention_mask=mask
+    )
+    output = torch.empty_like(q)
+    if implementation == "torch":
+        fn = lambda q1, k1, v1: attention_reference(
+            q=q1, k=k1, v=v1, output=output, sm_scale=sm_scale, is_causal=is_causal, attention_mask=mask
+        )
+        r = cuda_graphs_wrapper(fn, [q, k, v], pool=p)
+        _ = r(q, k, v)[0]
+        result = benchmark(r)[0]
+    elif implementation == "optimized":
+
+        def fn(q, k, v, sm_scale=1.0, attention_mask=mask, is_causal=is_causal):
+            blocks, maximums, sums = attention_split_1_forward(
+                q, k, v, sm_scale=sm_scale, attention_mask=attention_mask, is_causal=is_causal
+            )
+            return attention_split_2_forward(blocks, maximums, sums, output)
+
+        r = cuda_graphs_wrapper(fn, [q, k, v], pool=p)
+        _ = r(q, k, v)[0]
+        result = benchmark(r)[0]
+    else:
+
+        def fn(q, k, v, sm_scale=1.0, attention_mask=mask, is_causal=is_causal):
+            return attention_forward(q, k, v, output, sm_scale, attention_mask=attention_mask, is_causal=is_causal)
+
+        r = cuda_graphs_wrapper(fn, [q, k, v], pool=p)
+        _ = r(q, k, v)[0]
+        result = benchmark(r)[0]
+    assert_all_close(a=expected, b=result, atol=1e-2)