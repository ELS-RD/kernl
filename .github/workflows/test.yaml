name: "Tests"

on:
  push:
    branches:
      - '**'

concurrency:
  group: ${{ github.ref }}
  cancel-in-progress: ${{ github.ref != 'refs/heads/master' }}

jobs:
  main:
    name: Run tests
    runs-on: [self-hosted, Linux, X64]
    steps:
    - uses: actions/checkout@v3
    - uses: actions/setup-python@v4
      with:
        python-version: '3.9.16'
        cache: 'pip'
    - run: pip install black flake8 isort
    - run: make source_code_check_format
<<<<<<< HEAD
    - run: pip install -e . --extra-index-url https://download.pytorch.org/whl/nightly/cu118
    - run: pytest --verbose
=======
    - run: pip install -e . --extra-index-url https://download.pytorch.org/whl/nightly/cu117
    - run: pytest
>>>>>>> dea505e7
  notebooks-changes:
    runs-on: ubuntu-latest
    permissions:
      pull-requests: read
    outputs:
      notebooks: ${{ steps.filter.outputs.changed_files }}
      has-notebooks-changes: ${{ steps.filter.outputs.changed }}
    steps:
      - uses: actions/checkout@v3
      - uses: dorny/paths-filter@v2
        id: filter
        with:
          list-files: json
          filters: |
            changed:
              - added|modified: '**.ipynb'
  notebook:
    name: Run notebook
    needs: notebooks-changes
    if: ${{ needs.notebooks-changes.outputs.has-notebooks-changes == 'true' }}
    strategy:
      matrix:
        notebook: ${{ fromJSON(needs.notebooks-changes.outputs.notebooks) }}
    runs-on: [ self-hosted, Linux, X64 ]
    steps:
      - uses: actions/checkout@v3
      - uses: actions/setup-python@v4
        with:
          python-version: '3.9.16'
          cache: 'pip'
      - run: pip install jupyter nbconvert
      - run: jupyter nbconvert --execute --clear-output ${{ matrix.notebook }}<|MERGE_RESOLUTION|>--- conflicted
+++ resolved
@@ -21,13 +21,8 @@
         cache: 'pip'
     - run: pip install black flake8 isort
     - run: make source_code_check_format
-<<<<<<< HEAD
     - run: pip install -e . --extra-index-url https://download.pytorch.org/whl/nightly/cu118
-    - run: pytest --verbose
-=======
-    - run: pip install -e . --extra-index-url https://download.pytorch.org/whl/nightly/cu117
     - run: pytest
->>>>>>> dea505e7
   notebooks-changes:
     runs-on: ubuntu-latest
     permissions:
