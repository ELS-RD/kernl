#  Copyright 2022 Lefebvre Sarrut
#
#  Licensed under the Apache License, Version 2.0 (the "License");
#  you may not use this file except in compliance with the License.
#  You may obtain a copy of the License at
#
#      http://www.apache.org/licenses/LICENSE-2.0
#
#  Unless required by applicable law or agreed to in writing, software
#  distributed under the License is distributed on an "AS IS" BASIS,
#  WITHOUT WARRANTIES OR CONDITIONS OF ANY KIND, either express or implied.
#  See the License for the specific language governing permissions and
#  limitations under the License.
#

import dataclasses
import warnings
from test.models.bert import (
    get_model_baseline,
    get_model_dynamo,
    get_model_dynamo_cuda_graphs,
    get_model_dynamo_dropout_removed,
    get_model_dynamo_nvfuser_ofi,
    get_model_optimized,
    get_model_optimized_causal_cuda_graphs,
    get_model_optimized_cuda_graphs,
)
from test.models.data_utils import get_input_causal, get_input_non_causal
from typing import Callable, Dict

import pytest
import torch
import torchdynamo

from conftest import set_seed
<<<<<<< HEAD
from test.models.bert import get_model_baseline, get_model_dynamo, get_model_dynamo_nvfuser_ofi, \
    get_model_dynamo_dropout_removed, get_model_optimized_cuda_graphs, get_model_dynamo_cuda_graphs, \
    get_model_optimized, get_model_optimized_causal_cuda_graphs, get_model_from_hf
from test.models.data_utils import get_input_non_causal, get_input_causal
=======
>>>>>>> 5890ec50


@dataclasses.dataclass
class Implementation:
    name: str
    model: Callable
    is_causal: bool


implementations: [Implementation] = [
    Implementation("baseline", get_model_baseline, is_causal=False),
    Implementation("dynamo", get_model_dynamo, is_causal=False),
    Implementation("dynamo_nvfuser_ofi", get_model_dynamo_nvfuser_ofi, is_causal=False),
    Implementation("dynamo_no_dropout", get_model_dynamo_dropout_removed, is_causal=False),
    Implementation("dynamo_cuda_graphs", get_model_dynamo_cuda_graphs, is_causal=False),
    Implementation("dynamo_optimized", get_model_optimized, is_causal=False),
    Implementation("dynamo_optimized_cuda_graphs", get_model_optimized_cuda_graphs, is_causal=False),
    # In this implementation both causal mask and the assume causal mask optimization will be applied, leads to slower
    # benchmark. It's not needed if we are sure the mask is causal, we can use the "assume causal mask optimization".
<<<<<<< HEAD
    Implementation("dynamo_optimizer_cuda_graphs_causal", get_model_optimized_causal_cuda_graphs, is_causal=True),
]


# try:
#     # check imports and initialize onnx model
#     from test.models.bert import get_bert_onnx
#     _ = get_bert_onnx()
#     implementations["onnx"] = Implementation(get_bert_onnx, is_causal=False)
# except ImportError as e:
#     error = f"It seems that you are missing some dependencies: onnx won't be included in benchmarks. \n {str(e)}"
#     warnings.warn(UserWarning(error))
#
# try:
#     # check imports and initialize optimized fp32 onnx model
#     from test.models.bert import get_bert_optim_fp32_onnx
#     _ = get_bert_optim_fp32_onnx()
#     implementations["onnx_optim_fp32"] = Implementation(get_bert_optim_fp32_onnx, is_causal=False)
# except ImportError as e:
#     error = f"It seems that you are missing some dependencies: onnx_optim_fp32 won't be included in benchmarks. \n {str(e)}"
#     warnings.warn(UserWarning(error))
#
# try:
#     # check imports and initialize optimized fp16 onnx model
#     from test.models.bert import get_bert_optim_fp16_onnx
#     _ = get_bert_optim_fp16_onnx()
#     implementations["onnx_optim_fp16"] = Implemen tation(get_bert_optim_fp16_onnx, is_causal=False)
# except ImportError as e:
#     error = f"It seems that you are missing some dependencies: onnx_optim_fp16 won't be included in benchmarks. \n {str(e)}"
#     warnings.warn(UserWarning(error))

@pytest.fixture
def reference_fp32(request):
    return get_model_from_hf(request.param)


@set_seed()
@pytest.mark.parametrize("reference_fp32", [
    "bert-base-uncased",
    "t5-small",
    "distilbert-base-uncased",
    "xlm-roberta-base",
    "camembert-base",
    "sentence-transformers/all-MiniLM-L6-v2"
], indirect=True)
@pytest.mark.parametrize("shape", [(bs, seq_l) for bs in [1, 8, 32] for seq_l in [16, 128, 256, 384, 512]
                                   if bs * seq_l < 10000], ids=lambda x: f"{x[0]}x{x[1]}")
@pytest.mark.parametrize("implementation", implementations, ids=lambda v: v.name)
def test_benchmark_implementations(benchmark, reference_fp32, shape: (int, int), implementation: Implementation):
    inputs = get_input_causal(reference_fp32, shape) if implementation.is_causal else get_input_non_causal(
        reference_fp32, shape)
=======
    "dynamo_optimizer_cuda_graphs_causal": Implementation(get_model_optimized_causal_cuda_graphs, is_causal=True),
}

try:
    # check imports and initialize onnx model
    from test.models.bert import get_bert_onnx

    _ = get_bert_onnx()
    implementations["onnx"] = Implementation(get_bert_onnx, is_causal=False)
except ImportError as e:
    error = f"It seems that you are missing some dependencies: onnx won't be included in benchmarks. \n {str(e)}"
    warnings.warn(UserWarning(error))

try:
    # check imports and initialize optimized fp32 onnx model
    from test.models.bert import get_bert_optim_fp32_onnx

    _ = get_bert_optim_fp32_onnx()
    implementations["onnx_optim_fp32"] = Implementation(get_bert_optim_fp32_onnx, is_causal=False)
except ImportError as e:
    error = (
        f"It seems that you are missing some dependencies: onnx_optim_fp32 won't be included in benchmarks. \n {str(e)}"
    )
    warnings.warn(UserWarning(error))

try:
    # check imports and initialize optimized fp16 onnx model
    from test.models.bert import get_bert_optim_fp16_onnx

    _ = get_bert_optim_fp16_onnx()
    implementations["onnx_optim_fp16"] = Implementation(get_bert_optim_fp16_onnx, is_causal=False)
except ImportError as e:
    error = (
        f"It seems that you are missing some dependencies: onnx_optim_fp16 won't be included in benchmarks. \n {str(e)}"
    )
    warnings.warn(UserWarning(error))


@set_seed()
@pytest.mark.parametrize(
    "shape",
    [(bs, seq_l) for bs in [1, 8, 32] for seq_l in [16, 128, 256, 384, 512] if bs * seq_l < 10000],
    ids=lambda x: f"{x[0]}x{x[1]}",
)
@pytest.mark.parametrize("implementation", implementations.keys())
def test_benchmark_implementations(benchmark, model_reference_fp32, shape: (int, int), implementation: str):
    model_tested = implementations[implementation]

    inputs = get_input_causal(shape) if model_tested.is_causal else get_input_non_causal(shape)

>>>>>>> 5890ec50
    with torch.inference_mode():
        expected = reference_fp32(**inputs)
        model = implementation.model(reference_fp32)
        with torch.cuda.amp.autocast(enabled=True, dtype=torch.float16, cache_enabled=True):
            value = benchmark(model, **inputs)

    torchdynamo.reset()

<<<<<<< HEAD
    assert torch.allclose(input=value["last_hidden_state"].float(), other=expected["last_hidden_state"].float(),
                          rtol=1e-1, atol=1e-1)
=======
    assert torch.allclose(
        input=value["last_hidden_state"].float(), other=expected["last_hidden_state"].float(), rtol=1e-1, atol=1e-1
    )
    assert torch.allclose(
        input=value["pooler_output"].float(), other=expected["pooler_output"].float(), rtol=1e-1, atol=1e-1
    )
>>>>>>> 5890ec50

    if "pooler_output" in expected:
        assert torch.allclose(input=value["pooler_output"].float(), other=expected["pooler_output"].float(), rtol=1e-1,
                              atol=1e-1)

@set_seed()
@pytest.mark.parametrize("implementation", implementations, ids=lambda v: v.name)
def test_support_shape_change(implementation):
    """Test that the model can handle shape changes without being reloaded/rebuilt."""
    model_reference_fp32 = get_model_from_hf("bert-base-uncased")
    model_tested = implementation.model(get_model_from_hf("bert-base-uncased"))
    for shape in [(1, 64), (8, 256), (16, 256), (16, 64)]:
        pytorch_input = get_input_causal(model_reference_fp32, shape) if implementation.is_causal else get_input_non_causal(model_reference_fp32, shape)
        with torch.inference_mode():
            expected = model_reference_fp32(**pytorch_input)
            with torch.cuda.amp.autocast(enabled=True, dtype=torch.float16, cache_enabled=True):
                result = model_tested(**pytorch_input)
<<<<<<< HEAD
        max_diff = torch.max(torch.abs(result["last_hidden_state"].float() - expected["last_hidden_state"].float()))
        assert torch.allclose(result["last_hidden_state"].float(), expected["last_hidden_state"].float(),
                              atol=1e-1, rtol=1e-1), f"failed with shape {shape}, max diff: {max_diff}"
=======
        max_diff = torch.max(torch.abs(result["last_hidden_state"].float() - expected["last_hidden_state"]))
        assert torch.allclose(
            result["last_hidden_state"].float(), expected["last_hidden_state"], atol=1e-1, rtol=1e-1
        ), f"[{name}] failed with shape {shape}, max diff: {max_diff}"
>>>>>>> 5890ec50
<|MERGE_RESOLUTION|>--- conflicted
+++ resolved
@@ -23,7 +23,7 @@
     get_model_dynamo_nvfuser_ofi,
     get_model_optimized,
     get_model_optimized_causal_cuda_graphs,
-    get_model_optimized_cuda_graphs,
+    get_model_optimized_cuda_graphs, get_model_from_hf,
 )
 from test.models.data_utils import get_input_causal, get_input_non_causal
 from typing import Callable, Dict
@@ -33,14 +33,6 @@
 import torchdynamo
 
 from conftest import set_seed
-<<<<<<< HEAD
-from test.models.bert import get_model_baseline, get_model_dynamo, get_model_dynamo_nvfuser_ofi, \
-    get_model_dynamo_dropout_removed, get_model_optimized_cuda_graphs, get_model_dynamo_cuda_graphs, \
-    get_model_optimized, get_model_optimized_causal_cuda_graphs, get_model_from_hf
-from test.models.data_utils import get_input_non_causal, get_input_causal
-=======
->>>>>>> 5890ec50
-
 
 @dataclasses.dataclass
 class Implementation:
@@ -51,16 +43,15 @@
 
 implementations: [Implementation] = [
     Implementation("baseline", get_model_baseline, is_causal=False),
-    Implementation("dynamo", get_model_dynamo, is_causal=False),
-    Implementation("dynamo_nvfuser_ofi", get_model_dynamo_nvfuser_ofi, is_causal=False),
-    Implementation("dynamo_no_dropout", get_model_dynamo_dropout_removed, is_causal=False),
-    Implementation("dynamo_cuda_graphs", get_model_dynamo_cuda_graphs, is_causal=False),
-    Implementation("dynamo_optimized", get_model_optimized, is_causal=False),
+    # Implementation("dynamo", get_model_dynamo, is_causal=False),
+    # Implementation("dynamo_nvfuser_ofi", get_model_dynamo_nvfuser_ofi, is_causal=False),
+    # Implementation("dynamo_no_dropout", get_model_dynamo_dropout_removed, is_causal=False),
+    # Implementation("dynamo_cuda_graphs", get_model_dynamo_cuda_graphs, is_causal=False),
+    # Implementation("dynamo_optimized", get_model_optimized, is_causal=False),
     Implementation("dynamo_optimized_cuda_graphs", get_model_optimized_cuda_graphs, is_causal=False),
     # In this implementation both causal mask and the assume causal mask optimization will be applied, leads to slower
     # benchmark. It's not needed if we are sure the mask is causal, we can use the "assume causal mask optimization".
-<<<<<<< HEAD
-    Implementation("dynamo_optimizer_cuda_graphs_causal", get_model_optimized_causal_cuda_graphs, is_causal=True),
+    # Implementation("dynamo_optimizer_cuda_graphs_causal", get_model_optimized_causal_cuda_graphs, is_causal=True),
 ]
 
 
@@ -111,58 +102,6 @@
 def test_benchmark_implementations(benchmark, reference_fp32, shape: (int, int), implementation: Implementation):
     inputs = get_input_causal(reference_fp32, shape) if implementation.is_causal else get_input_non_causal(
         reference_fp32, shape)
-=======
-    "dynamo_optimizer_cuda_graphs_causal": Implementation(get_model_optimized_causal_cuda_graphs, is_causal=True),
-}
-
-try:
-    # check imports and initialize onnx model
-    from test.models.bert import get_bert_onnx
-
-    _ = get_bert_onnx()
-    implementations["onnx"] = Implementation(get_bert_onnx, is_causal=False)
-except ImportError as e:
-    error = f"It seems that you are missing some dependencies: onnx won't be included in benchmarks. \n {str(e)}"
-    warnings.warn(UserWarning(error))
-
-try:
-    # check imports and initialize optimized fp32 onnx model
-    from test.models.bert import get_bert_optim_fp32_onnx
-
-    _ = get_bert_optim_fp32_onnx()
-    implementations["onnx_optim_fp32"] = Implementation(get_bert_optim_fp32_onnx, is_causal=False)
-except ImportError as e:
-    error = (
-        f"It seems that you are missing some dependencies: onnx_optim_fp32 won't be included in benchmarks. \n {str(e)}"
-    )
-    warnings.warn(UserWarning(error))
-
-try:
-    # check imports and initialize optimized fp16 onnx model
-    from test.models.bert import get_bert_optim_fp16_onnx
-
-    _ = get_bert_optim_fp16_onnx()
-    implementations["onnx_optim_fp16"] = Implementation(get_bert_optim_fp16_onnx, is_causal=False)
-except ImportError as e:
-    error = (
-        f"It seems that you are missing some dependencies: onnx_optim_fp16 won't be included in benchmarks. \n {str(e)}"
-    )
-    warnings.warn(UserWarning(error))
-
-
-@set_seed()
-@pytest.mark.parametrize(
-    "shape",
-    [(bs, seq_l) for bs in [1, 8, 32] for seq_l in [16, 128, 256, 384, 512] if bs * seq_l < 10000],
-    ids=lambda x: f"{x[0]}x{x[1]}",
-)
-@pytest.mark.parametrize("implementation", implementations.keys())
-def test_benchmark_implementations(benchmark, model_reference_fp32, shape: (int, int), implementation: str):
-    model_tested = implementations[implementation]
-
-    inputs = get_input_causal(shape) if model_tested.is_causal else get_input_non_causal(shape)
-
->>>>>>> 5890ec50
     with torch.inference_mode():
         expected = reference_fp32(**inputs)
         model = implementation.model(reference_fp32)
@@ -171,17 +110,8 @@
 
     torchdynamo.reset()
 
-<<<<<<< HEAD
     assert torch.allclose(input=value["last_hidden_state"].float(), other=expected["last_hidden_state"].float(),
                           rtol=1e-1, atol=1e-1)
-=======
-    assert torch.allclose(
-        input=value["last_hidden_state"].float(), other=expected["last_hidden_state"].float(), rtol=1e-1, atol=1e-1
-    )
-    assert torch.allclose(
-        input=value["pooler_output"].float(), other=expected["pooler_output"].float(), rtol=1e-1, atol=1e-1
-    )
->>>>>>> 5890ec50
 
     if "pooler_output" in expected:
         assert torch.allclose(input=value["pooler_output"].float(), other=expected["pooler_output"].float(), rtol=1e-1,
@@ -199,13 +129,6 @@
             expected = model_reference_fp32(**pytorch_input)
             with torch.cuda.amp.autocast(enabled=True, dtype=torch.float16, cache_enabled=True):
                 result = model_tested(**pytorch_input)
-<<<<<<< HEAD
         max_diff = torch.max(torch.abs(result["last_hidden_state"].float() - expected["last_hidden_state"].float()))
         assert torch.allclose(result["last_hidden_state"].float(), expected["last_hidden_state"].float(),
-                              atol=1e-1, rtol=1e-1), f"failed with shape {shape}, max diff: {max_diff}"
-=======
-        max_diff = torch.max(torch.abs(result["last_hidden_state"].float() - expected["last_hidden_state"]))
-        assert torch.allclose(
-            result["last_hidden_state"].float(), expected["last_hidden_state"], atol=1e-1, rtol=1e-1
-        ), f"[{name}] failed with shape {shape}, max diff: {max_diff}"
->>>>>>> 5890ec50
+                              atol=1e-1, rtol=1e-1), f"failed with shape {shape}, max diff: {max_diff}"