#  Copyright 2022 Lefebvre Sarrut
#
#  Licensed under the Apache License, Version 2.0 (the "License");
#  you may not use this file except in compliance with the License.
#  You may obtain a copy of the License at
#
#      http://www.apache.org/licenses/LICENSE-2.0
#
#  Unless required by applicable law or agreed to in writing, software
#  distributed under the License is distributed on an "AS IS" BASIS,
#  WITHOUT WARRANTIES OR CONDITIONS OF ANY KIND, either express or implied.
#  See the License for the specific language governing permissions and
#  limitations under the License.
#

from typing import Callable

import pytest
import torch

from conftest import assert_all_close, set_seed

from kernl.implementations.attention import attention_forward, attention_reference


implementations = {
    "triton": lambda q, k, v, output, sm_scale, is_causal, attention_mask: attention_forward(
        q, k, v, output, sm_scale, is_causal, attention_mask
    ),
    "torch": lambda q, k, v, output, sm_scale, is_causal, attention_mask: attention_reference(
        q, k, v, output, sm_scale, is_causal, attention_mask
    ),
}


def generate_broadcast_mask(
    batch: int, heads: int, seq_length: int, dhead: int, dtype: torch.Tensor = torch.float32
) -> torch.Tensor:
    attention_mask = (
        torch.randint(1, seq_length, (batch,), device="cuda")[:, None]
        > torch.arange(0, seq_length, device="cuda")[None, :]
    )
    attention_mask = attention_mask.to(dtype)
    attention_mask = torch.reshape(attention_mask, (batch, 1, 1, seq_length))
    attention_mask = (1.0 - attention_mask) * torch.finfo(dtype).min
    return attention_mask


def generate_bias_mask(
    batch: int, heads: int, seq_length: int, dhead: int, dtype: torch.Tensor = torch.float32
) -> torch.Tensor:
    return torch.rand((batch, heads, seq_length, seq_length), dtype=dtype, device="cuda")


def generate_none_mask(*_) -> None:
    return None


@set_seed()
@pytest.mark.parametrize(
    "shape",
    [(bs, 48, seq_l, 64) for bs in [1, 8, 32, 64] for seq_l in [16, 33, 64, 128, 256, 384, 512]]
    + [(8, 1, 1500, 64), (32, 48, 32, 64)],
    ids=lambda x: f"shape=(batch={x[0]},heads={x[1]},seq_length={x[2]},dhead={x[3]})",
)
# fp32 not yet possible because of a bug in triton
@pytest.mark.parametrize("dtype", [torch.bfloat16, torch.float16], ids=["bf16", "fp16"])
@pytest.mark.parametrize("is_causal", [True, False], ids=["causal", "non-causal"])
@pytest.mark.parametrize(
    "mask_fn",
    [generate_bias_mask, generate_broadcast_mask, generate_none_mask],
    ids=["bias-mask", "broadcast-mask", "no-mask"],
)
@pytest.mark.parametrize("implementation", implementations.keys())
def test_benchmark_masked(
    benchmark,
    shape: (int, int, int, int),
    implementation: Callable,
    mask_fn: Callable,
    dtype: torch.dtype,
    is_causal: bool,
):
<<<<<<< HEAD
    batch, seq_length = shape

    # batch, heads, seq_length, dhead
    mat_shape = (batch, 48, seq_length, 64)
=======
    batch, heads, seq_length, dhead = shape
    if implementation == "original":
        if dtype == torch.bfloat16 or seq_length != 512:
            pytest.skip("Original Triton implementation only supports fp16 and seq_length=512")
        elif mask_fn != generate_none_mask:
            pytest.skip("Original Triton implementation doesn't support masks")

    # bf16 reduced precision is sensitive to this value
    tensor_max_val = 1.0 if dtype == torch.bfloat16 else 2.0

>>>>>>> df6b543b
    args = {
        "q": torch.rand(shape, device="cuda") * tensor_max_val,
        "k": torch.rand(shape, device="cuda") * tensor_max_val,
        "v": torch.rand(shape, device="cuda") * tensor_max_val,
        "output": torch.empty(shape, device="cuda"),
        "sm_scale": 0.3,  # Scaling applied before softmax (sqrt(dhead) in Vaswani et al.)
        "is_causal": is_causal,
        "attention_mask": mask_fn(batch, heads, seq_length, dhead),
    }

    expected = attention_reference(**args)
    cast_args = {k: v.to(dtype).clone() if isinstance(v, torch.Tensor) else v for k, v in args.items()}

    func = implementations[implementation]
    value = benchmark(func, **cast_args)

    for _ in range(10):
        o = func(**cast_args)
        assert_all_close(value, o, atol=1e-2)
    assert_all_close(a=value.float(), b=expected, atol=1e-1)


@set_seed()
def test_mixed_stride():
    # Column major
    q = torch.rand((4, 48, 64, 512), dtype=torch.float16, device="cuda").transpose(-1, -2)
    # Interlaced batch
    k = torch.rand((48, 4, 512, 64), dtype=torch.float16, device="cuda").transpose(0, 1)
    v = torch.rand_like(q)
    mask = torch.rand((48, 4, 512, 512), dtype=torch.float16, device="cuda").transpose(0, 1).transpose(-1, -2)
    sm_scale = 0.3

    assert not q.is_contiguous()
    assert not k.is_contiguous()
    assert not mask.is_contiguous()

    expected = attention_reference(
        q=q, k=k, v=v, output=torch.empty_like(q), sm_scale=sm_scale, is_causal=False, attention_mask=mask
    )
    output = torch.empty_like(q)
    attention_forward(q, k, v, output, sm_scale, attention_mask=mask)
    assert_all_close(a=output, b=expected, atol=1e-2)


@set_seed()
def test_cross_attention():
    q = torch.rand((1, 8, 1, 64), dtype=torch.float16, device="cuda")
    k = torch.rand((1, 8, 24, 64), dtype=torch.float16, device="cuda")
    v = torch.rand_like(k)
    mask = torch.rand((1, 8, 1, 24), dtype=torch.float16, device="cuda")
    sm_scale = 1.0

    expected = attention_reference(
        q=q, k=k, v=v, output=torch.empty_like(q), sm_scale=sm_scale, is_causal=False, attention_mask=mask
    )
    output = torch.empty_like(q)
    attention_forward(q, k, v, output, sm_scale, attention_mask=mask)
    assert_all_close(a=output, b=expected, atol=1e-2)<|MERGE_RESOLUTION|>--- conflicted
+++ resolved
@@ -80,23 +80,11 @@
     dtype: torch.dtype,
     is_causal: bool,
 ):
-<<<<<<< HEAD
-    batch, seq_length = shape
-
-    # batch, heads, seq_length, dhead
-    mat_shape = (batch, 48, seq_length, 64)
-=======
     batch, heads, seq_length, dhead = shape
-    if implementation == "original":
-        if dtype == torch.bfloat16 or seq_length != 512:
-            pytest.skip("Original Triton implementation only supports fp16 and seq_length=512")
-        elif mask_fn != generate_none_mask:
-            pytest.skip("Original Triton implementation doesn't support masks")
 
     # bf16 reduced precision is sensitive to this value
     tensor_max_val = 1.0 if dtype == torch.bfloat16 else 2.0
 
->>>>>>> df6b543b
     args = {
         "q": torch.rand(shape, device="cuda") * tensor_max_val,
         "k": torch.rand(shape, device="cuda") * tensor_max_val,
