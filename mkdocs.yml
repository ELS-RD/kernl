# Project information
site_name: "kernl.ai"
site_url: https://www.kernl.ai/
site_author: Lefebvre Sarrut
site_description: >-
  Kernl is an open source project that optimizes and accelerates your PyTorch model

# Repository
repo_name: els-rd/kernl
repo_url: https://github.com/ELS-RD/kernl
edit_uri: ""

# Copyright
copyright: Copyright &copy; 2022-2023 <a href="https://www.lefebvre-sarrut.eu/" target="_blank" rel="noopener">Lefebvre Sarrut</a> –
  <a href="#__consent">Change cookie settings</a>

# Configuration
theme:
  name: material
  custom_dir: docs/overrides
  logo: assets/images/logo.svg
  favicon: assets/favicon.png

  icon:
    repo: fontawesome/brands/github

  font:
    text: Poppins
    code: Roboto Mono

  palette:
    # Palette toggle for light mode
    - media: "(prefers-color-scheme: light)"
      scheme: default
      primary: white
      accent: blue

  features:
    - navigation.tracking
    - navigation.tabs
    - navigation.sections
    - navigation.path
    - navigation.prune
    - navigation.indexes
    - navigation.top
    - navigation.footer

    - search.suggest
    - search.highlight          # experimental features
    - search.share              # experimental features

    - toc.follow

    - content.code.copy         # code copy button enabled globally
    - content.code.annotate     # code annotations enabled globally
    - content.tabs.link         # all content tabs across the whole documentation site will be linked
    - content.tooltips          # add tooltips on hover

# Stylesheets
extra_css:
  - stylesheets/extra.css

# Javascripts
extra_javascript:
  - javascripts/gsap.3.11.0.min.js
  - javascripts/scrollTrigger.3.11.0.min.js
  - javascripts/extra.js
  - javascripts/mathjax.js
  - https://polyfill.io/v3/polyfill.min.js?features=es6
  - https://cdn.jsdelivr.net/npm/mathjax@3/es5/tex-mml-chtml.js

# Customization
extra:
  social:
    - icon: fontawesome/brands/github
      link: https://github.com/ELS-RD/kernl
      name: Kernl on Github
    - icon: lefebvre-sarrut/icon-social-ai-blog
      link: https://ai.lefebvre-sarrut.eu/
      name: Discover our blog fully dedicated to AI
  generator: false              # Disable the "Made with Material for MkDocs" footer
  analytics:
    provider: google
    property: G-QC1WFMZK6C
  consent:
    title: Cookie consent on kernl.ai
    description: >-
      We use cookies to recognize your repeated visits and preferences, as well
      as to measure the effectiveness of our documentation and whether users
      find what they're searching for. With your consent, you're helping us to
      make our documentation better.
    actions:
      - accept
      - reject
      - manage

# Extensions
markdown_extensions:
  - abbr
  - admonition
  - attr_list
  - def_list
  - footnotes
  - md_in_html
  - tables
  - toc:
      permalink: true
  - pymdownx.details
  - pymdownx.superfences:
      custom_fences:
        - name: mermaid
          class: mermaid
          format: !!python/name:pymdownx.superfences.fence_code_format
  - pymdownx.highlight:
      anchor_linenums: true
  - pymdownx.inlinehilite
  - pymdownx.snippets
  - pymdownx.tabbed:
      alternate_style: true
  - pymdownx.critic
  - pymdownx.caret
  - pymdownx.keys
  - pymdownx.mark
  - pymdownx.tilde
  - pymdownx.emoji:
      emoji_index: !!python/name:materialx.emoji.twemoji
      emoji_generator: !!python/name:materialx.emoji.to_svg
      options:
        custom_icons:
          - overrides/.icons
  - pymdownx.tasklist:
      custom_checkbox: true
  - pymdownx.arithmatex:
      generic: true
  - pymdownx.betterem:
      smart_enable: all
  - pymdownx.smartsymbols

# Plugins
plugins:
  - search
<<<<<<< HEAD
  - gen-files:
      scripts:
      - docs/gen_ref_pages.py
  - literate-nav:
      nav_file: SUMMARY.txt
#  - section-index # section-index plugin not working
=======
  - typeset       # preserves html formatting in the navigation and t.o.c
  - glightbox     # image zoom functionality plugin

  - privacy:
      enabled: true
      external_assets_exclude:
        - cdn.jsdelivr.net/npm/mathjax@3/*
      external_links_attr_map:
        target: _blank
      external_links_noopener: true

  - optimize:
      enabled: !ENV [CI, false] # only run on ci (requires 3rd party libraries)

>>>>>>> 481a7b52
  - mkdocstrings:
      custom_templates: templates
      default_handler: python
      handlers:
        python:
          options:
            show_source: false

watch:
  - src/kernl

# Page tree
nav:
  - Home: index.md
  - How to:
      - Get Started: how-to-guides/get-started.md
      - How to support a new model: how-to-guides/support-new-model.md
<<<<<<< HEAD
  - Tutorials:
      - Page 1: tutorials/page.md
  # defer to gen-files + literate-nav
  - Code Reference: reference/
=======
#  - Tutorials:
#      - Page 1: tutorials/page.md
  - Code Reference:
      - Model Optimization: reference/model_optimization.md
      - Graph Pattern Matching: reference/extended_matcher.md
>>>>>>> 481a7b52
  - Contribution guide:
      - Contributing: contribution-guide/contributing.md
      - Code of conduct: contribution-guide/code-of-conduct.md
      - Contributing guidelines: contribution-guide/how-to-contribute.md
      - Kernel writing conventions: contribution-guide/kernel-writing-conventions.md
#  - Changelog & FAQ:
#      - Page 1: changelog/page.md
  - Blog: https://ai.lefebvre-sarrut.eu/<|MERGE_RESOLUTION|>--- conflicted
+++ resolved
@@ -139,14 +139,11 @@
 # Plugins
 plugins:
   - search
-<<<<<<< HEAD
   - gen-files:
       scripts:
       - docs/gen_ref_pages.py
   - literate-nav:
       nav_file: SUMMARY.txt
-#  - section-index # section-index plugin not working
-=======
   - typeset       # preserves html formatting in the navigation and t.o.c
   - glightbox     # image zoom functionality plugin
 
@@ -161,7 +158,6 @@
   - optimize:
       enabled: !ENV [CI, false] # only run on ci (requires 3rd party libraries)
 
->>>>>>> 481a7b52
   - mkdocstrings:
       custom_templates: templates
       default_handler: python
@@ -179,18 +175,10 @@
   - How to:
       - Get Started: how-to-guides/get-started.md
       - How to support a new model: how-to-guides/support-new-model.md
-<<<<<<< HEAD
-  - Tutorials:
-      - Page 1: tutorials/page.md
+#  - Tutorials:
+#      - Page 1: tutorials/page.md
   # defer to gen-files + literate-nav
   - Code Reference: reference/
-=======
-#  - Tutorials:
-#      - Page 1: tutorials/page.md
-  - Code Reference:
-      - Model Optimization: reference/model_optimization.md
-      - Graph Pattern Matching: reference/extended_matcher.md
->>>>>>> 481a7b52
   - Contribution guide:
       - Contributing: contribution-guide/contributing.md
       - Code of conduct: contribution-guide/code-of-conduct.md
