--- conflicted
+++ resolved
@@ -21,8 +21,7 @@
 
 @pytest.mark.parametrize("contiguous", [True, False], ids=["contiguous", "non-contiguous"])
 @pytest.mark.parametrize("bias", [True, False], ids=["with_bias", "no_bias"])
-<<<<<<< HEAD
-@pytest.mark.parametrize("activation", ["", "tanh", "gelu"], ids=["no_activation", "tanh", "gelu"])
+@pytest.mark.parametrize("activation", ["", "tanh", "gelu", "relu"], ids=["no_activation", "tanh", "gelu", "relu"])
 @pytest.mark.parametrize("shape", [Shape(bs=1, M=8, N=8, K=8)] +
                          [Shape(bs=bs, M=M, N=768, K=768) for bs in [1, 16] for M in [8, 16, 128, 256, 512]],
                          ids=lambda x: f"{x.bs}x{x.M}x{x.N}x{x.K}")
@@ -30,23 +29,6 @@
 @pytest.mark.parametrize("cuda_graphs", [False, True], ids=["no_cuda_graphs", "cuda_graphs"])
 @pytest.mark.parametrize("implementation", ["triton", "pytorch"])
 def test_benchmark(benchmark, implementation: str, cuda_graphs: bool, shape: Shape, dtype: torch.dtype, bias: bool, activation: str, contiguous: bool):
-=======
-@pytest.mark.parametrize("activation", ["", "tanh", "gelu", "relu"], ids=["no_activation", "tanh", "gelu", "relu"])
-@pytest.mark.parametrize("shape", [Shape(bs=1, M=8, N=8, K=8),
-                                   Shape(bs=1, M=8, N=768, K=768),
-                                   Shape(bs=1, M=16, N=768, K=768),
-                                   Shape(bs=1, M=128, N=768, K=768),
-                                   Shape(bs=1, M=256, N=768, K=768),
-                                   Shape(bs=1, M=512, N=768, K=768),
-                                   Shape(bs=16, M=8, N=768, K=768),
-                                   Shape(bs=16, M=16, N=768, K=768),
-                                   Shape(bs=16, M=128, N=768, K=768),
-                                   Shape(bs=16, M=256, N=768, K=768),
-                                   Shape(bs=16, M=512, N=768, K=768),
-                                   ], ids=lambda x: f"{x.bs}x{x.M}x{x.N}x{x.K}")
-@pytest.mark.parametrize("implementation", ["triton", "triton_cuda_graph", "pytorch", "pytorch_cuda_graph"])
-def test_benchmark(benchmark, shape: Shape, bias: bool, activation: str, contiguous: bool, implementation: str):
->>>>>>> e5f5825a
     torch.manual_seed(0)
     batch, M, N, K = dataclasses.astuple(shape)
 
