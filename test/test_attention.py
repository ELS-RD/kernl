#  Copyright 2022 Lefebvre Sarrut
#
#  Licensed under the Apache License, Version 2.0 (the "License");
#  you may not use this file except in compliance with the License.
#  You may obtain a copy of the License at
#
#      http://www.apache.org/licenses/LICENSE-2.0
#
#  Unless required by applicable law or agreed to in writing, software
#  distributed under the License is distributed on an "AS IS" BASIS,
#  WITHOUT WARRANTIES OR CONDITIONS OF ANY KIND, either express or implied.
#  See the License for the specific language governing permissions and
#  limitations under the License.
#

from typing import Callable

import pytest
import torch

from conftest import assert_all_close, set_seed

from kernl.implementations.attention import attention_forward, attention_reference


implementations = {
    "triton": lambda q, k, v, output, sm_scale, is_causal, attention_mask: attention_forward(
        q, k, v, output, sm_scale, is_causal, attention_mask
    ),
    "torch": lambda q, k, v, output, sm_scale, is_causal, attention_mask: attention_reference(
        q, k, v, output, sm_scale, is_causal, attention_mask
    ),
}


def generate_broadcast_mask(
    batch: int, heads: int, seq_length: int, dhead: int, dtype: torch.Tensor = torch.float32
) -> torch.Tensor:
    attention_mask = (
        torch.randint(1, seq_length, (batch,), device="cuda")[:, None]
        > torch.arange(0, seq_length, device="cuda")[None, :]
    )
    attention_mask = attention_mask.to(dtype)
    attention_mask = torch.reshape(attention_mask, (batch, 1, 1, seq_length))
    attention_mask = (1.0 - attention_mask) * torch.finfo(dtype).min
    return attention_mask


def generate_bias_mask(
    batch: int, heads: int, seq_length: int, dhead: int, dtype: torch.Tensor = torch.float32
) -> torch.Tensor:
    return torch.rand((batch, heads, seq_length, seq_length), dtype=dtype, device="cuda")


def generate_none_mask(*_) -> None:
    return None


@set_seed()
@pytest.mark.parametrize(
    "shape",
<<<<<<< HEAD
    [(bs, seq_l) for bs in [1, 8, 32, 64] for seq_l in [16, 33, 64, 128, 256, 257, 384, 512]] + [(32, 32)],
    ids=lambda x: f"{x[0]}x{x[1]}",
=======
    [(bs, 48, seq_l, 64) for bs in [1, 8, 32, 64] for seq_l in [16, 33, 64, 128, 256, 384, 512]]
    + [(8, 1, 1500, 64), (32, 48, 32, 64)],
    ids=lambda x: f"shape=(batch={x[0]},heads={x[1]},seq_length={x[2]},dhead={x[3]})",
>>>>>>> bf9f065e
)
# fp32 not yet possible because of a bug in triton
@pytest.mark.parametrize("dtype", [torch.bfloat16, torch.float16], ids=["bf16", "fp16"])
@pytest.mark.parametrize("is_causal", [True, False], ids=["causal", "non-causal"])
@pytest.mark.parametrize(
    "mask_fn",
    [generate_bias_mask, generate_broadcast_mask, generate_none_mask],
    ids=["bias-mask", "broadcast-mask", "no-mask"],
)
@pytest.mark.parametrize("implementation", implementations.keys())
def test_benchmark_masked(
    benchmark,
    shape: (int, int, int, int),
    implementation: Callable,
    mask_fn: Callable,
    dtype: torch.dtype,
    is_causal: bool,
):
    batch, heads, seq_length, dhead = shape

    # bf16 reduced precision is sensitive to this value
    tensor_max_val = 1.0 if dtype == torch.bfloat16 else 2.0

    args = {
        "q": torch.rand(shape, device="cuda") * tensor_max_val,
        "k": torch.rand(shape, device="cuda") * tensor_max_val,
        "v": torch.rand(shape, device="cuda") * tensor_max_val,
        "output": torch.empty(shape, device="cuda"),
        "sm_scale": 0.3,  # Scaling applied before softmax (sqrt(dhead) in Vaswani et al.)
        "is_causal": is_causal,
        "attention_mask": mask_fn(batch, heads, seq_length, dhead),
    }

    expected = attention_reference(**args)
    cast_args = {k: v.to(dtype).clone() if isinstance(v, torch.Tensor) else v for k, v in args.items()}

    func = implementations[implementation]
    value = benchmark(func, **cast_args)

    assert_all_close(a=value.float(), b=expected, atol=1e-1)

    for _ in range(10):
        o = func(**cast_args)
        assert_all_close(value, o, atol=1e-2)


@set_seed()
def test_mixed_stride():
    # Column major
    q = torch.rand((4, 48, 64, 512), dtype=torch.float16, device="cuda").transpose(-1, -2)
    # Interlaced batch
    k = torch.rand((48, 4, 512, 64), dtype=torch.float16, device="cuda").transpose(0, 1)
    v = torch.rand_like(q)
    mask = torch.rand((48, 4, 512, 512), dtype=torch.float16, device="cuda").transpose(0, 1).transpose(-1, -2)
    sm_scale = 0.3

    assert not q.is_contiguous()
    assert not k.is_contiguous()
    assert not mask.is_contiguous()

    expected = attention_reference(
        q=q, k=k, v=v, output=torch.empty_like(q), sm_scale=sm_scale, is_causal=False, attention_mask=mask
    )
    output = torch.empty_like(q)
    attention_forward(q, k, v, output, sm_scale, attention_mask=mask)
    assert_all_close(a=output, b=expected, atol=1e-2)


@set_seed()
def test_cross_attention():
    q = torch.rand((1, 8, 1, 64), dtype=torch.float16, device="cuda")
    k = torch.rand((1, 8, 24, 64), dtype=torch.float16, device="cuda")
    v = torch.rand_like(k)
    mask = torch.rand((1, 8, 1, 24), dtype=torch.float16, device="cuda")
    sm_scale = 1.0

    expected = attention_reference(
        q=q, k=k, v=v, output=torch.empty_like(q), sm_scale=sm_scale, is_causal=False, attention_mask=mask
    )
    output = torch.empty_like(q)
    attention_forward(q, k, v, output, sm_scale, attention_mask=mask)
    assert_all_close(a=output, b=expected, atol=1e-2)<|MERGE_RESOLUTION|>--- conflicted
+++ resolved
@@ -59,14 +59,9 @@
 @set_seed()
 @pytest.mark.parametrize(
     "shape",
-<<<<<<< HEAD
-    [(bs, seq_l) for bs in [1, 8, 32, 64] for seq_l in [16, 33, 64, 128, 256, 257, 384, 512]] + [(32, 32)],
-    ids=lambda x: f"{x[0]}x{x[1]}",
-=======
-    [(bs, 48, seq_l, 64) for bs in [1, 8, 32, 64] for seq_l in [16, 33, 64, 128, 256, 384, 512]]
+    [(bs, 48, seq_l, 64) for bs in [1, 8, 32, 64] for seq_l in [16, 33, 64, 128, 256, 257, 384, 512]]
     + [(8, 1, 1500, 64), (32, 48, 32, 64)],
     ids=lambda x: f"shape=(batch={x[0]},heads={x[1]},seq_length={x[2]},dhead={x[3]})",
->>>>>>> bf9f065e
 )
 # fp32 not yet possible because of a bug in triton
 @pytest.mark.parametrize("dtype", [torch.bfloat16, torch.float16], ids=["bf16", "fp16"])
