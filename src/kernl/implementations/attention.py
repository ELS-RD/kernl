--- conflicted
+++ resolved
@@ -424,18 +424,9 @@
                 attention_mask.size(1) == heads or attention_mask.size(1) == 1
             ), "Incompatible broadcast heads dimension"
             assert (
-<<<<<<< HEAD
-                attention_mask.size(2) == seq_length or attention_mask.size(2) == 1
-            ), "Incompatible broadcast seq_length dimension"
-            assert attention_mask.size(3) == seq_length, (
-                f"Last size of mask ({attention_mask.size()}) must be seq_length to broadcast on QK^t: "
-                f"{attention_mask.size(3)} != {seq_length}"
-            )
-=======
                 attention_mask.size(2) == size_m or attention_mask.size(2) == 1
             ), "Incompatible broadcast size_m dimension"
             assert attention_mask.size(3) == size_n, "Last size of mask must broadcast on QK^t"
->>>>>>> 68a505a4
 
             HAS_MASK = True
 
