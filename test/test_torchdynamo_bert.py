import dataclasses
import logging
from typing import Callable

import pytest
import torch
import torchdynamo

from test.models.bert import get_model_baseline, get_model_dynamo, get_model_dynamo_nvfuser_ofi, \
    get_model_dynamo_dropout_removed, get_model_optimized_cuda_graphs, get_model_dynamo_cuda_graphs, \
    get_model_optimized, get_model_optimized_causal_cuda_graphs, get_bert_onnx, get_bert_optim_fp32_onnx,\
    get_bert_optim_fp16_onnx
from test.models.modeling_utils import get_input_non_causal, get_input_causal

logging.basicConfig(level=logging.WARNING)


@pytest.fixture
def model_reference_fp32():
    return get_model_baseline(float_16=False)


@dataclasses.dataclass
class Implementation:
    model: Callable
    is_causal: bool


implementations: dict[str, Implementation] = {
    "baseline": Implementation(get_model_baseline, is_causal=False),
    "dynamo": Implementation(get_model_dynamo, is_causal=False),
    "dynamo_nvfuser_ofi": Implementation(get_model_dynamo_nvfuser_ofi, is_causal=False),
    "dynamo_no_dropout": Implementation(get_model_dynamo_dropout_removed, is_causal=False),
    "dynamo_cuda_graphs": Implementation(get_model_dynamo_cuda_graphs, is_causal=False),
    "dynamo_optimized": Implementation(get_model_optimized, is_causal=False),
    "dynamo_optimized_cuda_graphs": Implementation(get_model_optimized_cuda_graphs, is_causal=False),
    "dynamo_optimizer_cuda_graphs_causal": Implementation(get_model_optimized_causal_cuda_graphs, is_causal=True),
}

try:
    # check imports and initialize onnx model
    _ = get_bert_onnx()
    implementations["onnx"] = Implementation(get_bert_onnx, is_causal=True)
except ImportError as e:
    error = f"It seems that you are missing some dependencies. \n {e}"
    logging.warning(str(error))

try:
    # check imports and initialize optimized fp32 onnx model
    _ = get_bert_optim_fp32_onnx()
    implementations["onnx_optim_fp32"] = Implementation(get_bert_optim_fp32_onnx, is_causal=True)
except ImportError as e:
    error = f"It seems that you are missing some dependencies. \n {e}"
    logging.warning(str(error))

try:
    # check imports and initialize optimized fp16 onnx model
    _ = get_bert_optim_fp16_onnx()
    implementations["onnx_optim_fp16"] = Implementation(get_bert_optim_fp16_onnx, is_causal=True)
except ImportError as e:
    error = f"It seems that you are missing some dependencies. \n {e}"
    logging.warning(str(error))


<<<<<<< HEAD
@pytest.mark.parametrize("input_shape", [(1, 16), (1, 128), (1, 256), (1, 384), (1, 512),
                                         ], ids=lambda x: f"{x[0]}x{x[1]}")
=======
@pytest.mark.parametrize("shape", [(1, 16), (1, 128), (1, 256), (1, 384), (1, 512),
                                   (8, 16), (8, 128), (8, 256), (8, 384), (8, 512),
                                   (32, 16), (32, 128), (32, 256),
                                   ], ids=lambda x: f"{x[0]}x{x[1]}")
>>>>>>> 1ed7a039
@pytest.mark.parametrize("implementation", implementations.keys())
def test_benchmark_implementations(benchmark, model_reference_fp32, shape: (int, int), implementation: str):
    torch.manual_seed(0)
    assert implementation in implementations, f"unknown implementation: {implementation}"
    model_tested = implementations[implementation]

    inputs = get_input_causal(shape) if model_tested.is_causal else get_input_non_causal(shape)

    with torch.inference_mode():
        expected = model_reference_fp32(**inputs)
        model = model_tested.model()
        value = benchmark(model, **inputs)

    torchdynamo.reset()

    assert torch.allclose(input=value["last_hidden_state"].float(), other=expected["last_hidden_state"], rtol=1e-1,
                          atol=1e-1)
    assert torch.allclose(input=value["pooler_output"].float(), other=expected["pooler_output"], rtol=1e-1, atol=1e-1)


def test_support_shape_change(model_reference_fp32):
    """Test that the model can handle shape changes without being reloaded/rebuilt."""
    for name, implementation in implementations.items():
        torch.manual_seed(0)
        model_tested = implementation.model()
        for shape in [(1, 64), (8, 256), (16, 256), (16, 64)]:
            pytorch_input = get_input_causal(shape) if implementation.is_causal else get_input_non_causal(shape)
            expected = model_reference_fp32(**pytorch_input)
            result = model_tested(**pytorch_input)
            max_diff = torch.max(torch.abs(result["last_hidden_state"].float() - expected["last_hidden_state"]))
            assert torch.allclose(result["last_hidden_state"].float(), expected["last_hidden_state"],
                                  atol=1e-1), f"[{name}] failed with shape {shape}, max diff: {max_diff}"<|MERGE_RESOLUTION|>--- conflicted
+++ resolved
@@ -62,15 +62,10 @@
     logging.warning(str(error))
 
 
-<<<<<<< HEAD
-@pytest.mark.parametrize("input_shape", [(1, 16), (1, 128), (1, 256), (1, 384), (1, 512),
-                                         ], ids=lambda x: f"{x[0]}x{x[1]}")
-=======
 @pytest.mark.parametrize("shape", [(1, 16), (1, 128), (1, 256), (1, 384), (1, 512),
                                    (8, 16), (8, 128), (8, 256), (8, 384), (8, 512),
                                    (32, 16), (32, 128), (32, 256),
                                    ], ids=lambda x: f"{x[0]}x{x[1]}")
->>>>>>> 1ed7a039
 @pytest.mark.parametrize("implementation", implementations.keys())
 def test_benchmark_implementations(benchmark, model_reference_fp32, shape: (int, int), implementation: str):
     torch.manual_seed(0)
