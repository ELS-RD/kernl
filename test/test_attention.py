--- conflicted
+++ resolved
@@ -13,7 +13,6 @@
 #  limitations under the License.
 #
 
-from test import check_all_close
 from typing import Callable
 
 import pytest
@@ -66,14 +65,6 @@
 
 
 @set_seed()
-<<<<<<< HEAD
-=======
-@pytest.mark.parametrize(
-    "shape",
-    [(bs, seq_l) for bs in [1, 8, 32, 64] for seq_l in [16, 33, 64, 128, 256, 384, 512]] + [(32, 32)],
-    ids=lambda x: f"{x[0]}x{x[1]}",
-)
->>>>>>> b6218e4f
 # fp32 not yet possible because of a bug in triton
 @pytest.mark.parametrize("dtype", [torch.bfloat16, torch.float16], ids=["bf16", "fp16"])
 @pytest.mark.parametrize("is_causal", [True, False], ids=["causal", "non-causal"])
