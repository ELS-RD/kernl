FROM nvidia/cuda:11.6.1-devel-ubuntu20.04
ENV DEBIAN_FRONTEND=noninteractive

ENV CUDA_INSTALL_PATH=/usr/local/cuda/
ENV CUDACXX=${CUDA_INSTALL_PATH}/bin/nvcc

WORKDIR /build
RUN apt-get update -y && \
 apt-get install -y software-properties-common && \
 add-apt-repository ppa:deadsnakes/ppa && \
 apt-get update -y

RUN apt-get install -y git \
    build-essential \
    libssl-dev \
    wget \
    curl \
    python3.9 \
    python3.9-distutils \
    python3.9-venv \
    python3.9-dev

RUN update-alternatives --install /usr/bin/python python /usr/bin/python3.8 1 && \
  update-alternatives --install /usr/bin/python python /usr/bin/python3.9 2 && \
  update-alternatives --set python /usr/bin/python3.9 && \
  update-alternatives --install /usr/bin/python3 python3 /usr/bin/python3.8 1 && \
  update-alternatives --install /usr/bin/python3 python3 /usr/bin/python3.9 2 && \
  update-alternatives --set python3 /usr/bin/python3.9

RUN python3.9 -m ensurepip --default-pip --upgrade

<<<<<<< HEAD
RUN pip install --pre torch==1.14.0.dev20221029+cu117 --extra-index-url https://download.pytorch.org/whl/nightly/cu117
=======
RUN pip install torch==1.12.1 --extra-index-url https://download.pytorch.org/whl/cu116
>>>>>>> 23685dff


WORKDIR /syncback
WORKDIR /kernl

COPY ./setup.py ./setup.py
COPY ./setup.cfg ./setup.cfg
COPY ./requirements.txt ./requirements.txt
COPY ./README.md ./README.md
COPY ./requirements-benchmark.txt ./requirements-benchmark.txt
COPY ./src/__init__.py ./src/__init__.py
COPY ./src/kernl/__init__.py ./src/kernl/__init__.py


<<<<<<< HEAD
RUN pip install -e ".[benchmark]"
=======
ENV SKIP_CUDA_ASSERT=1
RUN pip install -e .
>>>>>>> 23685dff
COPY ./ ./<|MERGE_RESOLUTION|>--- conflicted
+++ resolved
@@ -29,11 +29,7 @@
 
 RUN python3.9 -m ensurepip --default-pip --upgrade
 
-<<<<<<< HEAD
 RUN pip install --pre torch==1.14.0.dev20221029+cu117 --extra-index-url https://download.pytorch.org/whl/nightly/cu117
-=======
-RUN pip install torch==1.12.1 --extra-index-url https://download.pytorch.org/whl/cu116
->>>>>>> 23685dff
 
 
 WORKDIR /syncback
@@ -48,10 +44,5 @@
 COPY ./src/kernl/__init__.py ./src/kernl/__init__.py
 
 
-<<<<<<< HEAD
-RUN pip install -e ".[benchmark]"
-=======
-ENV SKIP_CUDA_ASSERT=1
 RUN pip install -e .
->>>>>>> 23685dff
 COPY ./ ./