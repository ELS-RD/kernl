--- conflicted
+++ resolved
@@ -35,15 +35,9 @@
 Please install it first.
 
 ```shell
-<<<<<<< HEAD
-pip install 'git+https://github.com/ELS-RD/kernl' --extra-index-url https://download.pytorch.org/whl/nightly/cu118
-# or for local dev, after git clone ...
-pip install -e . --extra-index-url https://download.pytorch.org/whl/nightly/cu118
-=======
 pip install 'git+https://github.com/ELS-RD/kernl' --extra-index-url https://download.pytorch.org/whl/cu118
 # or for local dev, after git clone ...
 pip install -e . --extra-index-url https://download.pytorch.org/whl/cu118
->>>>>>> 481a7b52
 ```
 
 This project requires `Python` >= 3.9.
