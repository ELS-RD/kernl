/*
warning: to use the variabilized classes taking into account the dark and light modes (example: color: var(--md-default-fg-color)).
You need to add a data-md-color-scheme="slate" | "default" metadata to the enclosing elements
*/
/* ----- ----- ----- ----- ----- */
/* additional fonts */
/* ----- ----- ----- ----- ----- */
@font-face {
    font-family: "Fredoka";
    src: url("../assets/fonts/Fredoka-VariableFont_wdth,wght.ttf") format("truetype");
    font-display: swap;
}

:root > * {
    --md-primary-fg-color: rgb(219, 221, 251);
}

/* ----- ----- ----- ----- ----- */
/* variables */
/* ----- ----- ----- ----- ----- */
/* breakpoints */
/* xs, extra-small: 0px*/
/* sm, small: 600px */
/* md, medium: 900px */
/* lg, large: 1200px */
/* xl, extra-large: 1536px */
:root {
    /* colors */
    --color-primary: #4351e8;
    --color-secondary: #F92672;

    --color-text-gray: #4D4D4D;

    --color-background-what: #232A55;
    --color-background-oss: #E9EBF6;
    --color-background-what-key: #2A336C;
    --color-background-contribute: #2A336C;

    --color-snippet-primary: #A6E22E;
    --color-snippet-secondary: #F92672;
    --color-snippet-ternary: #66D9EF;
    --color-snippet-background: #232A55;

    /* spaces */
    --section-padding-y: 56px;
    --highlight-content-flex: 1 0 48%;

    /* fonts */
    --font-fredoka-semibold: 600;
    --font-fredoka-regular-400: 400;

    /* text */
    --accessible-line-height: 150%;

    /* border */
    --border-radius-sm: 4px;
    --border-radius-md: 8px;

    /* shadows */
    --shadow-primary: 0 0 8px 0 rgba(0, 0, 0, 0.25);
    --shadow-secondary: 0 0 4px 0 rgba(0, 0, 0, 0.15);

    /*animations*/
    --hover-transform: transform .5s cubic-bezier(.075, .85, .175, 1);
    --hover-scale: scale(1.050);
}

/* ----- ----- ----- ----- ----- */
/* initialization */
/* ----- ----- ----- ----- ----- */
em {
    font-style: normal;
}

/* ----- ----- ----- ----- ----- */
/* hacks */
/* ----- ----- ----- ----- ----- */
/* hides the title of the site to have only the logo */
.md-header__title > .md-header__ellipsis > .md-header__topic {
    display: none;
}

/* hides the title of the site of the mobile drawer */
.md-nav--primary > .md-nav__title {
    color: transparent !important;
}

.md-nav--primary > .md-nav__title > .md-logo > img {
    width: 80% !important;
}

/* rounds up the search field and the suggestion panel */
form[name="search"] {
    border-radius: var(--border-radius-md) !important;
}

div[class="md-search__scrollwrap"] {
    margin-top: 4px;
    border-radius: var(--border-radius-md) !important;
}

/* ----- ----- ----- ----- ----- */
/* hero */
.knl-hero {
    padding: var(--section-padding-y) 0;
    background: linear-gradient(180deg, rgba(67, 81, 232, 0.3) -23.35%, rgba(255, 255, 255, 0) 100%);
}

.knl-hero__content {
    padding: 0 8px;
    display: flex;
    flex-direction: column;
    gap: 48px;
}

.knl-hero__text {
    display: flex;
    flex-direction: column;
    gap: 32px;
}

.knl-hero__title {
    margin: 0;
    font-family: "Fredoka", sans-serif;
    font-size: clamp(24px, 7vw, 64px);
    font-weight: var(--font-fredoka-semibold);
    text-align: center;
}

.knl-hero__title em {
    color: var(--color-primary);
}

.knl-hero__description {
    margin: 0;
    font-family: "Poppins", sans-serif;
    font-size: clamp(16px, 3vw, 24px);
    font-weight: normal;
    text-align: center;
    line-height: var(--accessible-line-height);
}

.knl-hero__description em {
    font-weight: bold;
    color: var(--color-primary);
}

.knl-hero__cta {
    display: flex;
    gap: 16px;
    justify-content: center;
}

/* ----- ----- ----- ----- ----- */
/* buttons */
/* ----- ----- ----- ----- ----- */
.button {
    display: flex;
    align-items: center;
    gap: 16px;
    padding: 16px 32px;
    font-family: "Poppins", sans-serif;
    font-size: clamp(14px, 3vw, 16px);
    font-weight: bold;
    border-radius: var(--border-radius-md);
    box-shadow: var(--shadow-primary);
    transition: var(--hover-transform);
}

.button:hover {
    filter: brightness(110%);
    cursor: pointer;
    transform: var(--hover-scale);
}

.button__primary--contained {
    color: white;
    background-color: var(--color-primary);
}

.button__primary--contained svg {
    fill: white;
}

.button__primary--outlined {
    color: var(--color-primary);
    border: 1px solid var(--color-primary);
}

.button__primary--outlined svg {
    fill: var(--color-primary);
}

.button__secondary--outlined {
    color: var(--color-secondary);
    border: 1px solid var(--color-secondary);
}

.button__secondary--outlined svg {
    fill: var(--color-secondary);
}

/* ----- ----- ----- ----- ----- */
/* snippet */
/* ----- ----- ----- ----- ----- */
.knl-snippet {
    display: flex;
    padding-bottom: var(--section-padding-y);
    justify-content: center;
}

.knl-snippet pre {
    margin: 0;
}

.knl-snippet__code {
    display: block;
    position: relative;
    padding: clamp(8px, 5vw, 48px) clamp(8px, 5vw, 64px);

    font-family: 'Roboto Mono', monospace;
    font-size: clamp(10px, 2vw, 16px);
    color: white;
    line-height: var(--accessible-line-height);

    border-radius: var(--border-radius-md);
    background-color: var(--color-snippet-background);
    box-shadow: var(--shadow-primary);
}

.knl-snippet__code .function {
    color: var(--color-snippet-primary);
}

.knl-snippet__code .instruction {
    color: var(--color-snippet-secondary);
}

.knl-snippet__code .class,
.knl-snippet__code .comment {
    color: var(--color-snippet-ternary);
}

.knl-snippet__code .comment {
    font-style: italic;
}

/* ----- ----- ----- ----- ----- */
/* what | why | oss */
/* ----- ----- ----- ----- ----- */
/* curves */
.knl-what,
.knl-oss,
.knl-contribute {
    position: relative;
    display: block;
    padding: 88px 0; /* 32px + 56px */
}

.knl-what:before,
.knl-oss:before,
.knl-contribute:before,
.knl-what:after,
.knl-oss:after {
    position: absolute;
    content: " ";
    width: 100%;
    height: 100%;
    top: 0;
    left: 0;
    z-index: 0;

    -webkit-mask-size: 100% 100%;
    -webkit-mask-clip: border-box;
    mask-size: 100% 100%;
    mask-clip: border-box;

    background-color: white;
}

.knl-what:before,
.knl-oss:before {
    -webkit-mask-image: url(../assets/images/curve-mask-top.svg);
    mask-image: url(../assets/images/curve-mask-top.svg);
}

.knl-contribute:before {
    -webkit-mask-image: url(../assets/images/curve-mask-top-contribute.svg);
    mask-image: url(../assets/images/curve-mask-top-contribute.svg);
}

.knl-what:after,
.knl-oss:after {
    -webkit-mask-image: url(../assets/images/curve-mask-bottom.svg);
    mask-image: url(../assets/images/curve-mask-bottom.svg);
}

/* ----- ----- ----- ----- ----- */
/* flex content disposition */
.knl-what__content,
.knl-why__content,
.knl-oss__content,
.knl-contribute__content {
    position: relative;
    display: flex;
    flex-direction: column;
    gap: 48px;
    z-index: 1;
}

/* ----- ----- ----- ----- ----- */
/* titles */
.knl-what__content h3,
.knl-why__content h3,
.knl-oss__content h3,
.knl-contribute__content h3 {
    margin: 0;
    font-family: "Fredoka", sans-serif;
    font-size: clamp(20px, 7vw, 40px);
    font-weight: normal;
    line-height: var(--accessible-line-height);
    text-align: center;
}

.knl-what__content h3 em,
.knl-why__content h3 em,
.knl-oss__content h3 em,
.knl-contribute__content h3 em {
    font-weight: var(--font-fredoka-semibold);
}

.knl-what__content h3 em,
.knl-why__content h3 em,
.knl-contribute__content h3 em {
    color: var(--color-secondary);
}

.knl-what__content h3,
.knl-contribute__content h3 {
    color: white;
}

/* ----- ----- ----- ----- ----- */
.knl-what {
    background-color: var(--color-background-what);
}

.knl-what__content {
    color: white;
}

.knl-what__content .knl-argument {
    background-color: var(--color-background-what-key);
}

/* ----- ----- ----- ----- ----- */
.knl-why {
    padding: var(--section-padding-y) 0;
}

.knl-why__content {
    align-items: center;
    padding: 0 clamp(8px, 5vw, 104px);
}

.knl-why__content > p {
    width: 100%;
    margin: 0;
    padding: 0 24px;
    font-family: "Poppins", sans-serif;
    font-size: clamp(16px, 3vw, 18px);
    line-height: var(--accessible-line-height);
    text-align: center;
    color: var(--color-text-gray);
}

.knl-why__content > p em {
    font-weight: bold;
}

.knl-why__content > a img {
    border: 1px solid hsla(237, 93%, 72%, 0.5);
    border-radius: var(--border-radius-md);
    box-shadow: var(--shadow-primary);
}

.knl-why__content > a {
    transition: var(--hover-transform);
}

.knl-why__content > a:hover {
    transform: var(--hover-scale);
}

/* ----- ----- ----- ----- ----- */
.knl-oss {
    background-color: var(--color-background-oss);
}

.knl-oss__content {
}

.knl-oss__content .knl-argument {
    background-color: white;
}

.knl-oss__content .knl-argument p {
    color: var(--color-text-gray);
}

/* ----- ----- ----- ----- ----- */
.knl-highlights {
    display: flex;
    flex-direction: column;
    gap: 64px;
    padding: 96px 0;
}

.knl-highlight {
    display: flex;
    gap: 32px;
    padding: 0 8px;
}

.knl-highlight__figure {
    flex: var(--highlight-content-flex);
    position: relative;
}

.knl-highlight__figure > figure {
    position: relative;
    margin: 0;
    padding: var(--border-radius-md);
    text-align: center;
    border-radius: var(--border-radius-md);
    box-shadow: var(--shadow-secondary);
}

.knl-highlight__figure > figure .button__close {
    position: absolute;
    margin: 0;
    padding: 0;
    width: 24px;
    height: 24px;
    top: 8px;
    left: 8px;
    border: 1px solid var(--color-primary);
    border-radius: var(--border-radius-sm);
    cursor: pointer;
    z-index: 2;
    transition: var(--hover-transform);
}

.knl-highlight__figure > figure .button__close:hover {
    transform: var(--hover-scale);
}

.knl-highlight__figure > figure .button__close svg {
    fill: var(--color-primary);
}

.knl-highlight__figure > figure img.efficiency {
    width: 400px;
    max-width: 100%;
    height: auto;
}

.knl-highlight__figure > figure .chart-container {
    position: relative;
    margin: auto;
    height: 400px;
    z-index: 0;
}

.knl-highlight__content {
    display: flex;
    flex-direction: column;
    gap: 24px;
    flex: var(--highlight-content-flex);
}

.knl-highlight__content > header {
    display: flex;
    gap: 16px;
    align-items: center;
}

.knl-highlight__content > header > svg {
    flex-shrink: 0;
}

.knl-highlight__content > header > h3 {
    margin: 0;
    font-family: "Fredoka", sans-serif;
    font-size: clamp(20px, 3vw, 32px);
    font-weight: normal;
    line-height: var(--accessible-line-height);
}

.knl-highlight__content > header > h3 em {
    color: var(--color-primary);
    font-weight: var(--font-fredoka-semibold);
}

.knl-highlight__description {
    display: flex;
    flex-direction: column;
    gap: 16px;
    font-family: "Poppins", sans-serif;
    font-size: clamp(14px, 2vw, 16px);
    line-height: var(--accessible-line-height);
    color: var(--color-text-gray);
}

.knl-highlight__description em {
    font-weight: bold;
}

.knl-highlight__description p,
.knl-highlight__description ul {
    margin: 0;
}

.knl-highlight__content footer {
    display: flex;
}

/* ----- ----- ----- ----- ----- */
.knl-contribute {
    padding: 88px 0 32px; /* 32px + 56px */
    background-color: var(--color-background-contribute);
}

.knl-contribute__content {
    gap: 24px;
    align-items: center;
}

.knl-contribute__content svg {
    width: 96px;
    fill: white;
}

.knl-contribute__content > a {
    transition: var(--hover-transform);
}

.knl-contribute__content > a:hover {
    transform: var(--hover-scale);
}

/* ----- ----- ----- ----- ----- */
/* generic arguments */
.knl-arguments {
    display: flex;
    flex-direction: row;
    flex-wrap: wrap;
    gap: 16px;
    margin: 0;
    padding: 0 8px;
    list-style: none;
}

.knl-argument {
    display: flex;
    flex: 1 0 32%;
    flex-direction: column;
    align-items: center;
    gap: 16px;
    padding: 16px;
    border-radius: 16px;
}

.knl-argument img {
    width: 48px;
    height: 48px;
}

.knl-argument h4,
.knl-argument p {
    margin: 0;
    line-height: var(--accessible-line-height);
}

.knl-argument h4 {
    font-family: "Fredoka", sans-serif;
    font-size: clamp(18px, 5vw, 24px);
    text-align: center;
}

.knl-argument p {
    font-family: "Poppins", sans-serif;
    font-size: 14px;
    text-align: center;
}

.knl-argument p em {
    font-weight: bold;
}

.knl-argument a {
    text-decoration: underline;
}

.knl-argument a:hover {
    text-decoration: none;
}

/* ----- ----- ----- ----- ----- */
/* modal */
/* ----- ----- ----- ----- ----- */
.modal {
    position: fixed;
    left: 0;
    top: 0;
    width: 100%;
    height: 100%;
    background-color: rgba(0, 0, 0, 0.5);
    opacity: 0;
    visibility: hidden;
    transform: scale(1.1);
    transition: visibility 0s linear 0.25s, opacity 0.25s 0s, transform 0.25s;
    z-index: 10000;
}

.show-modal {
    opacity: 1;
    visibility: visible;
    transform: scale(1.0);
    transition: visibility 0s linear 0s, opacity 0.25s 0s, transform 0.25s;
}

.modal-content {
    position: absolute;
    top: 50%;
    left: 50%;
    transform: translate(-50%, -50%);
    width: 97%;
    max-width: 1024px;
    height: auto;
    max-height: 97%;
    padding: 8px;
    text-align: center;
    border-radius: var(--border-radius-md);
    background-color: white;
    z-index: 10001;
}

.modal-content .chart-container {
    position: relative;
    margin: auto;
    height: 400px;
    z-index: 0;
}

.modal-content .close-button {
    position: absolute;
    top: 8px;
    right: 8px;
    width: 24px;
    height: 24px;
    cursor: pointer;
    border-radius: 4px;
    stroke: var(--color-primary);
    transition: var(--hover-transform);
    z-index: 2;
}

.modal-content .close-button:hover {
    transform: var(--hover-scale);
}

/* ----- ----- ----- ----- ----- */
/* slider */
/* ----- ----- ----- ----- ----- */
.slider > .slide {
    position: absolute;
    left: 0;
    top: 0;
    opacity: 0;
    z-index: 0;

    -webkit-transition: opacity 1s;
    -moz-transition: opacity 1s;
    -o-transition: opacity 1s;

    transition: opacity 1s;
}

.slider > .showing {
    opacity: 1;
    z-index: 1;
}

.slider__actions {
    display: flex;
    gap: 8px;
    justify-content: center;
    margin-top: 8px;
    padding-top: 8px;
    border-top: 1px solid lightgray;
}

.slider__actions .slider__button {
    padding: 4px 8px;
    font-family: "Poppins", sans-serif;
    font-size: 12px;
    color: var(--color-primary);
    border: 1px solid var(--color-primary);
    border-radius: var(--border-radius-sm);
    transition: var(--hover-transform);
}

.slider__actions .slider__button:hover {
    cursor: pointer;
    transform: var(--hover-scale);
}

/* ----- ----- ----- ----- ----- */
/* media queries */
/* ----- ----- ----- ----- ----- */
@media screen and (max-width: 1600px) {
    .knl-highlight__figure .chart-container {
        width: 550px;
    }
}

@media screen and (max-width: 1200px) {
    .knl-highlight__figure .chart-container {
        width: 44vw;
    }
}

@media screen and (max-width: 992px) {
    .knl-highlights {
        padding: 64px 0;
    }

    .knl-highlight {
        flex-direction: column;
        padding: 0 32px;
    }

    .knl-highlight__figure .chart-container {
        width: 88vw;
    }
}

@media screen and (max-width: 768px) {
    .knl-what,
    .knl-why,
    .knl-oss,
    .knl-contribute {
        padding: 56px 0;
    }

    .knl-highlight {
        padding: 0 16px;
    }
}

@media screen and (max-width: 576px) {
    .knl-what,
    .knl-why,
    .knl-oss,
    .knl-contribute {
        padding: 48px 0;
    }

    .knl-arguments {
        flex-direction: column;
    }

    .knl-highlight__figure .chart-container {
        width: 80vw;
    }
}

@media screen and (max-width: 416px) {
    .knl-hero__cta {
        flex-direction: column;
        align-items: center;
    }

    .knl-snippet {
        display: none;
    }

    .knl-what,
    .knl-why,
    .knl-oss,
    .knl-contribute {
        padding: 40px 0;
    }
}

/* fix the charts display in the modal for small screens in landscape mode */
@media (orientation: landscape) and (max-height: 474px) {
    .modal-content .chart-container {
        height: 250px;
    }
}

/* ----- ----- ----- ----- ----- */
<<<<<<< HEAD
/* blog link customization   */
/* ----- ----- ----- ----- ----- */
/* main navigation: nav ul > li allows to distinguish the link in the footer */
nav ul > li [href="https://ai.lefebvre-sarrut.eu/"]::after {
    content: " ";
    display: inline-block;
    width: 20px;
    background: url(../assets/images/icon-open-in-new.svg) no-repeat center right;
    background-size: 16px 16px;
=======
/* 404 page */
/* ----- ----- ----- ----- ----- */
.not-found {
    display: flex;
    flex-direction: column;
    justify-content: center;
    align-items: center;
    gap: 24px;

    padding: 24px;
    border-radius: var(--border-radius-sm);
    box-shadow: var(--md-shadow-z1); /* uses the parent design system */
}

.not-found > h1 {
    margin: 0;
    padding: 0;
    font-family: "Fredoka", sans-serif;
    font-size: 32px;
    font-weight: var(--font-fredoka-regular-400);
    color: var(--md-typeset-color);
    text-align: center;
}

.not-found > h1 > em {
    color: var(--color-primary);
    font-weight: var(--font-fredoka-semibold);
}

.not-found > img {
    max-height: 400px;
}

.not-found > .go-back {
    display: flex;
    gap: 8px;
}

.not-found > .go-back > svg {
    width: 18px;
    fill: var(--md-typeset-color);
>>>>>>> ce74b68b
}<|MERGE_RESOLUTION|>--- conflicted
+++ resolved
@@ -802,7 +802,6 @@
 }
 
 /* ----- ----- ----- ----- ----- */
-<<<<<<< HEAD
 /* blog link customization   */
 /* ----- ----- ----- ----- ----- */
 /* main navigation: nav ul > li allows to distinguish the link in the footer */
@@ -812,7 +811,9 @@
     width: 20px;
     background: url(../assets/images/icon-open-in-new.svg) no-repeat center right;
     background-size: 16px 16px;
-=======
+}
+
+/* ----- ----- ----- ----- ----- */
 /* 404 page */
 /* ----- ----- ----- ----- ----- */
 .not-found {
@@ -854,5 +855,4 @@
 .not-found > .go-back > svg {
     width: 18px;
     fill: var(--md-typeset-color);
->>>>>>> ce74b68b
 }