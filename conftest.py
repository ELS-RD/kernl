#  Copyright 2022 Lefebvre Sarrut
#
#  Licensed under the Apache License, Version 2.0 (the "License");
#  you may not use this file except in compliance with the License.
#  You may obtain a copy of the License at
#
#      http://www.apache.org/licenses/LICENSE-2.0
#
#  Unless required by applicable law or agreed to in writing, software
#  distributed under the License is distributed on an "AS IS" BASIS,
#  WITHOUT WARRANTIES OR CONDITIONS OF ANY KIND, either express or implied.
#  See the License for the specific language governing permissions and
#  limitations under the License.
#

import random
from contextlib import contextmanager

import pytest
import torch

from kernl.benchmark.benchmark_fixture import BenchmarkFixture
from kernl.benchmark.benchmark_session import BenchmarkSession


def pytest_generate_tests(metafunc):
    if "shape" in metafunc.fixturenames:
        if metafunc.config.getoption("all"):
            batches = [1, 8, 16]
            seq_len = [16, 128, 384, 512]
        else:
            batches = [1, 3]
            seq_len = [5, 512]
        shapes = [(bs, sl) for bs in batches for sl in seq_len if bs * sl <= 10000]
        shapes += [(32, 32)]  # a shape that may be buggy on attention kernel
        shapes += [(1, 8)]  # super small shape
        shapes += [(3, 33)]  # non power of 2 shape
        metafunc.parametrize("shape", shapes, ids=lambda s: f"{s[0]}x{s[1]}")


@contextmanager
def set_seed(seed: int = 0):
    torch.manual_seed(seed=seed)
    random.seed(seed)
    yield


@pytest.fixture(scope="function")
def benchmark(request):
    bs = request.config._benchmarksession
    node = request.node
    fixture = BenchmarkFixture(node, add_result=bs.benchmarks.append)
    return fixture


@pytest.mark.trylast
def pytest_configure(config: pytest.Config):
    config._benchmarksession = BenchmarkSession(config)


def pytest_addoption(parser: pytest.Parser):
    parser.addoption(
        "--benchmark-group-by",
        action="store",
        default="fullname",
        help="Comma-separated list of categories by which to group tests. Can be one or more of: "
        "‘group’, ‘name’, ‘fullname’, ‘func’, ‘fullfunc’, ‘param’ or ‘param:NAME’, "
        "where NAME is the name passed to @pytest.parametrize. Default: ‘fullname’",
    )
    parser.addoption("--all", action="store_true", help="tests all shapes")


@pytest.hookimpl(hookwrapper=True)
def pytest_sessionfinish(session: pytest.Session, exitstatus):
    session.config._benchmarksession.finish()
    yield


def check_all_close(a: torch.Tensor, b: torch.Tensor, rtol=0, atol=1e-1) -> None:
    """
    Check that all elements of tensors a and b are close.
    """
    assert a.shape == b.shape, f"Shapes don't match: {a.shape} != {b.shape}"
    assert a.dtype == b.dtype, f"Dtypes don't match: {a.dtype} != {b.dtype}"
    assert a.device == b.device, f"Devices don't match: {a.device} != {b.device}"
    max_abs_diff = torch.max(torch.abs(a - b))
<<<<<<< HEAD
    max_rel_diff = torch.max(torch.abs(a / b))
=======
    rel_diff = torch.abs(a / b)
    max_rel_diff = torch.max(rel_diff[~torch.isnan(rel_diff)])
>>>>>>> 6fb82f97
    mismatch_elements = torch.sum(torch.abs(a - b) > atol + rtol * torch.abs(b))
    nb_elements = torch.numel(a)
    msg = (
        f"Differences: "
        f"{max_abs_diff:.3f} (max abs), "
        f"{max_rel_diff:.3f} (max rel), "
        f"{mismatch_elements}/{nb_elements} (mismatch elements)"
    )
    assert torch.allclose(a, b, rtol=rtol, atol=atol), msg<|MERGE_RESOLUTION|>--- conflicted
+++ resolved
@@ -84,12 +84,8 @@
     assert a.dtype == b.dtype, f"Dtypes don't match: {a.dtype} != {b.dtype}"
     assert a.device == b.device, f"Devices don't match: {a.device} != {b.device}"
     max_abs_diff = torch.max(torch.abs(a - b))
-<<<<<<< HEAD
-    max_rel_diff = torch.max(torch.abs(a / b))
-=======
     rel_diff = torch.abs(a / b)
     max_rel_diff = torch.max(rel_diff[~torch.isnan(rel_diff)])
->>>>>>> 6fb82f97
     mismatch_elements = torch.sum(torch.abs(a - b) > atol + rtol * torch.abs(b))
     nb_elements = torch.numel(a)
     msg = (
