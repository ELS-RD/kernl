--- conflicted
+++ resolved
@@ -65,14 +65,6 @@
 
 
 @set_seed()
-<<<<<<< HEAD
-=======
-@pytest.mark.parametrize(
-    "shape",
-    [(bs, seq_l) for bs in [1, 8, 32, 64] for seq_l in [16, 33, 64, 128, 256, 384, 512]] + [(32, 32)],
-    ids=lambda x: f"{x[0]}x{x[1]}",
-)
->>>>>>> 6fb82f97
 # fp32 not yet possible because of a bug in triton
 @pytest.mark.parametrize("dtype", [torch.bfloat16, torch.float16], ids=["bf16", "fp16"])
 @pytest.mark.parametrize("is_causal", [True, False], ids=["causal", "non-causal"])
