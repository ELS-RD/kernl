from typing import Callable

import torch

from implementations.linear_layer import linear_layer
from utils.extended_matcher import replace_pattern


def linear_wrapper(v, linear, activation=""):
    return linear_layer(v, linear.weight.data, linear.bias.data if linear.bias is not None else None,
                        activation=activation)


torch.fx.wrap('linear_wrapper')


def replace_linear_activation(gm: torch.fx.GraphModule, activation_module: Callable, activation: str):
    class Pattern(torch.nn.Module):
        def __init__(self):
            super().__init__()
            self.linear = torch.nn.Linear(1, 1)
            self.activation = activation_module

        def forward(self, v):
            return self.activation(self.linear(v))

    class Replacement(torch.nn.Module):
        def __init__(self):
            super().__init__()
            self.linear = torch.nn.Linear(1, 1)
            self.activation = activation_module

        def forward(self, v):
            linear = linear_wrapper(v, self.linear, activation=activation)
            out = linear[0]
            return out

    replace_pattern(gm, Pattern(), Replacement())


def replace_linear(gm: torch.fx.GraphModule):
    class Pattern(torch.nn.Module):
        def __init__(self):
            super().__init__()
            self.linear = torch.nn.Linear(1, 1)

        def forward(self, v):
            return self.linear(v)

    class Replacement(torch.nn.Module):
        def __init__(self):
            super().__init__()
            self.linear = torch.nn.Linear(1, 1)

        def forward(self, v):
<<<<<<< HEAD
            output = linear_layer(v, self.linear.weight.data, self.linear.bias.data)
=======
            output, _ = linear_wrapper(v, self.linear)
>>>>>>> e5f5825a
            return output

    replace_pattern(gm, Pattern(), Replacement())


def replace_all_linear(gm: torch.fx.GraphModule):
    replace_linear_activation(gm, torch.nn.Tanh(), "tanh")
    replace_linear_activation(gm, torch.nn.ReLU(), "relu")
    replace_linear_activation(gm, torch.nn.functional.gelu, "gelu")
    replace_linear(gm)<|MERGE_RESOLUTION|>--- conflicted
+++ resolved
@@ -53,11 +53,7 @@
             self.linear = torch.nn.Linear(1, 1)
 
         def forward(self, v):
-<<<<<<< HEAD
-            output = linear_layer(v, self.linear.weight.data, self.linear.bias.data)
-=======
-            output, _ = linear_wrapper(v, self.linear)
->>>>>>> e5f5825a
+            output = linear_wrapper(v, self.linear)
             return output
 
     replace_pattern(gm, Pattern(), Replacement())
