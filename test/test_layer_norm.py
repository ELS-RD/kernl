--- conflicted
+++ resolved
@@ -47,15 +47,9 @@
 @set_seed()
 @pytest.mark.parametrize("cuda_graphs", [True, False], ids=["cuda_graphs", "no_cuda_graphs"])
 @pytest.mark.parametrize("dtype", [torch.float16, torch.float32], ids=["fp16", "fp32"])
-<<<<<<< HEAD
-@pytest.mark.parametrize("implementation", implementations.keys())
+@pytest.mark.parametrize("implementation", implementations_layer_norm.keys())
 def test_benchmark_layer_norm(benchmark, shape: (int, int), dtype, cuda_graphs: bool, implementation: str):
     M, N = shape
-=======
-@pytest.mark.parametrize("implementation", implementations_layer_norm.keys())
-def test_benchmark_layer_norm(benchmark, shape: int, dtype, cuda_graphs: bool, implementation: str):
-    M = N = shape
->>>>>>> 6fb82f97
     eps = 1e-5
     factory_kwargs = {"device": "cuda", "dtype": torch.float32, "requires_grad": False}
     layer_weight = torch.rand((N,), **factory_kwargs)
@@ -75,8 +69,6 @@
         fn = lambda tensor: run(tensor)[0]  # noqa: E731
 
     value = benchmark(fn, x)
-<<<<<<< HEAD
-=======
     check_all_close(value.float(), expected, atol=1e-1)
 
 
@@ -111,5 +103,4 @@
         fn = lambda tensor: run(tensor)[0]  # noqa: E731
 
     value = benchmark(fn, x)
->>>>>>> 6fb82f97
     check_all_close(value.float(), expected, atol=1e-1)