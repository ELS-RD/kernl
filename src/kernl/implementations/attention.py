#  Copyright 2022 Lefebvre Sarrut
#
#  Licensed under the Apache License, Version 2.0 (the "License");
#  you may not use this file except in compliance with the License.
#  You may obtain a copy of the License at
#
#      http://www.apache.org/licenses/LICENSE-2.0
#
#  Unless required by applicable law or agreed to in writing, software
#  distributed under the License is distributed on an "AS IS" BASIS,
#  WITHOUT WARRANTIES OR CONDITIONS OF ANY KIND, either express or implied.
#  See the License for the specific language governing permissions and
#  limitations under the License.
#

from typing import Optional, Union

import torch
import triton
import triton.language as tl
from torch.autograd.function import FunctionCtx
from torch.cuda.amp import custom_fwd


# CREDITS: Initially inspired by the Triton tutorial


# Similar to https://github.com/huggingface/transformers/blob/main/src/transformers/models/gpt2/modeling_gpt2.py#L213
def attention_reference(
    q: torch.Tensor,
    k: torch.Tensor,
    v: torch.Tensor,
    output: torch.Tensor,
    sm_scale: float,
    is_causal: bool,
    attention_mask: Union[torch.Tensor, None],
) -> torch.Tensor:
    """
    Reference implementation for attention
    @param q: Query matrix size (batch, heads, size_m, BLOCK_DHEAD)
    @param k: Key matrix size (batch, heads, size_n, BLOCK_DHEAD)
    @param v: Value matrix size (batch, heads, size_n, BLOCK_DHEAD)
    @param output: Output matrix size (batch, heads, size_m, BLOCK_DHEAD)
    @param sm_scale: Scaling factor applied after operation QxK
    @param is_causal: Whether to apply causal attention
    @param attention_mask: Attention mask broadcastable to (batch, heads, size_m, size_n). Warning the mask
    isn't a binary mask like the one you use normally. This mask is directly added to QxK.
    @return:
    """
    p = torch.matmul(q, k.transpose(2, 3)) * sm_scale

    if attention_mask is not None:
        p += attention_mask
    if is_causal:
        size_m = q.size(2)
        size_n = k.size(2)
        M = torch.tril(torch.ones((size_m, size_n), device="cuda"))
        p = torch.where(M == 0, float("-inf"), p)
    p = torch.nn.functional.softmax(p, dim=-1)
    ref_out = torch.matmul(p, v, out=output)
    return ref_out


@triton.jit
def _fwd_kernel(
    heads,
    size_m,
    size_n,
    Q,
    K,
    V,
    sm_scale,
    attention_mask,
    TMP,  # NOTE: TMP is a scratchpad buffer to workaround a compiler bug
    output,
    q_batch_stride,
    q_head_stride,
    q_m_stride,
    q_k_stride,
    k_batch_stride,
    k_head_stride,
    k_n_stride,
    k_k_stride,  # axis named n,k instead of k,n because of the transpose of K matrix
    v_batch_stride,
    v_head_stride,
    v_k_stride,
    v_n_stride,
    o_batch_stride,
    o_head_stride,
    o_m_stride,
    o_n_stride,
    attention_mask_batch_stride,
    attention_mask_head_stride,
    attention_mask_m_stride,
    attention_mask_k_stride,
    min_clamp_value,
    NEED_LOAD_MASK: tl.constexpr,
    MASK_BATCH_SIZE: tl.constexpr,
    MASK_HEAD_SIZE: tl.constexpr,
    MASK_M_SIZE: tl.constexpr,
    MASK_K_SIZE: tl.constexpr,
    HAS_MASK: tl.constexpr,
    IS_CAUSAL: tl.constexpr,
    BLOCK_M: tl.constexpr,
    BLOCK_DHEAD: tl.constexpr,
    BLOCK_N: tl.constexpr,
):
    """
    Computes attention

    Q•K^T Naming conventions. V multiply not represented here.

                                    N Dimension
                                       size_n
                                   ───────────────
                                  ┌───┬───┬───────┐
                                  │   │   │       │
                                  │   │   │       │
                     K Dimension  │   │   │       │
                                  │   │   │       │
                                  │   │   │       │
                                  │   │   │       │
                    BLOCK_DHEAD   └───┴───┴───────┘
                   ┌────────────┐
               │   │            │
    M Dimension│   ├────────────┤     ┌───┐
       size_m  │   │            │     │   │ BLOCK_M
               │   ├────────────┤     └───┘
               │   │            │    BLOCK_N
               │   │            │
                   └────────────┘

    @param heads: number of heads per batch
    @param size_m: size of M axis
    @param size_n: size of N axis
    @param Q: query matrix size (batch, heads, size_m, BLOCK_DHEAD)
    @param K: key matrix size (batch, heads, size_n, BLOCK_DHEAD)
    @param V: value matrix size (batch, heads, size_n, BLOCK_DHEAD)
    @param sm_scale: scaling factor applied after operation QxK
    @param TMP: temporary variable to fix a compiler bug
    @param output: output matrix size (batch, heads, size_m, BLOCK_DHEAD)
    @param q_batch_stride: matrix q stride for batch dimension
    @param q_head_stride: matrix q stride for head dimension
    @param q_m_stride: matrix q stride for rows, called "M dimension"
    @param q_k_stride: matrix q stride for columns, called "K dimension"
    @param k_batch_stride: matrix k stride for batch dimension
    @param k_head_stride: matrix k stride for head dimension
    @param k_n_stride: matrix k stride for rows, called "N dimension", will be columns after transpose
    @param k_k_stride: matrix k stride for columns, called "K dimension", will be rows after transpose
    @param v_batch_stride: matrix v stride for batch dimension
    @param v_head_stride: matrix v stride for head dimension
    @param v_k_stride: matrix v stride for columns
    @param v_n_stride: matrix v stride for rows
    @param o_batch_stride: output matrix stride for batch dimension
    @param o_head_stride: output matrix stride for head dimension
    @param o_m_stride: output matrix stride for rows
    @param o_n_stride: output matrix stride for columns
    @param attention_mask: attention mask matrix broadcastable to (batch, heads, size_m, size_n)
    @param attention_mask_batch_stride: matrix mask stride for batch dimension
    @param attention_mask_head_stride: matrix mask stride for head dimension
    @param attention_mask_m_stride: matrix mask stride for rows
    @param attention_mask_k_stride: matrix mask stride for columns
    @param MASK_BATCH_SIZE: matrix mask size for batch dimension
    @param MASK_HEAD_SIZE: matrix mask size for head dimension
    @param MASK_M_SIZE: matrix mask size for rows
    @param MASK_K_SIZE: matrix mask size for columns
    @param HAS_MASK: whether the mask is applied
    @param IS_CAUSAL: whether the mask is applied
    @param BLOCK_M: number of rows computed in a single instance for matrix Q
    @param BLOCK_DHEAD: number of columns per head
    @param BLOCK_N:  number of rows computed at each loop in the main loop for matrix K and V
    """
    # Index of the block on M axis (M axis is the rows of matrix K)
    m_block_idx = tl.program_id(0)
    # Global index of the current head
    head_idx = tl.program_id(1)

    # offsets
    offs_m = m_block_idx * BLOCK_M + tl.arange(0, BLOCK_M)  # rows offsets on M axis
    offs_n = tl.arange(0, BLOCK_N)  # First block on N dimension
    offs_d = tl.arange(0, BLOCK_DHEAD)  # Full head

    current_batch_idx = head_idx // heads
    current_head_idx = head_idx % heads
    # memory offsets matrices on whole Q, K, V matrices
    # Offsets for the current block on matrix Q
    off_q = (
        current_batch_idx * q_batch_stride
        + current_head_idx * q_head_stride
        + offs_m[:, None] * q_m_stride
        + offs_d[None, :] * q_k_stride
    )

    # Offsets for the first block on matrix K
    off_k = (
        current_batch_idx * k_batch_stride
        + current_head_idx * k_head_stride
        + offs_n[:, None] * k_n_stride
        + offs_d[None, :] * k_k_stride
    )

    # Offsets for the first block on matrix V
    off_v = (
        current_batch_idx * v_batch_stride
        + current_head_idx * v_head_stride
        + offs_n[:, None] * v_k_stride
        + offs_d[None, :] * v_n_stride
    )

    # pointers to blocks in Q, K, V
    q_ptrs = Q + off_q
    k_ptrs = K + off_k
    v_ptrs = V + off_v

    # Temporary pointer to memory to fix bug in triton compiler
    t_ptrs = TMP + head_idx * size_m + offs_m

    # initialize pointer to m and d used to compute normalizer for softmax
    l_i = tl.zeros((BLOCK_M,), dtype=tl.float32) - float("inf")
    d_i = tl.zeros((BLOCK_M,), dtype=tl.float32)

    # initialize the main loop accumulator, it is the size of a block of full rows, written to the output for the
    # current head
    acc = tl.zeros((BLOCK_M, BLOCK_DHEAD), dtype=tl.float32)

    # load q, a block of full rows of matrix q
    # it will stay in SRAM throughout
<<<<<<< HEAD
    if NEED_LOAD_MASK:
        q = tl.load(q_ptrs, mask=offs_m[:, None] < seq_length, other=0.0)
    else:
        q = tl.load(q_ptrs)
=======
    q = tl.load(q_ptrs, mask=offs_m[:, None] < size_m, other=0.0)
>>>>>>> 6861db39

    n_end = size_n
    if IS_CAUSAL:
        n_end = ((m_block_idx + 1) * BLOCK_M,)

    if HAS_MASK:
        mask_batch_idx = (current_batch_idx,)
        if MASK_BATCH_SIZE == 1:
            mask_batch_idx = 0

        mask_head_idx = current_head_idx
        if MASK_HEAD_SIZE == 1:
            mask_head_idx = 0

        offs_base_mask = mask_batch_idx * attention_mask_batch_stride + mask_head_idx * attention_mask_head_stride

    # loop over k, v and update accumulator
    # n_row_offset is the row offset on dimension N of the current block
    # It's used for both the N dimension of K and V because they are handled at the same time
    for n_row_offset in range(0, n_end, BLOCK_N):
        n_row_offset = tl.multiple_of(n_row_offset, BLOCK_N)
        # We load the current block in K in SRAM
        # We do the first multiplication between the block in Q and the current block in K
        # We finish with the scaling (sqrt(BLOCK_DHEAD) in Vaswani et al. but sm_scale here)
<<<<<<< HEAD
        if NEED_LOAD_MASK:
            load_mask = (n_row_offset + offs_n)[:, None] < seq_length
            k = tl.load(k_ptrs + n_row_offset * k_n_stride, mask=load_mask, other=0.0)
        else:
            k = tl.load(k_ptrs + n_row_offset * k_n_stride)
=======
        load_mask = (n_row_offset + offs_n)[:, None] < size_n
        k = tl.load(k_ptrs + n_row_offset * k_n_stride, mask=load_mask, other=0.0)
>>>>>>> 6861db39
        qk = tl.zeros((BLOCK_M, BLOCK_N), dtype=tl.float32)
        qk += tl.dot(q, k, trans_b=True)
        qk *= sm_scale
        if IS_CAUSAL:
            qk += tl.where(offs_m[:, None] >= (n_row_offset + offs_n[None, :]), 0, float("-inf"))

        if HAS_MASK:
            offs_mask = offs_base_mask + (offs_n[None, :] + n_row_offset) * attention_mask_k_stride
<<<<<<< HEAD
            if NEED_LOAD_MASK:
                attention_load_mask = (n_row_offset + offs_n)[None, :] < seq_length
=======
            attention_load_mask = (n_row_offset + offs_n)[None, :] < size_n
>>>>>>> 6861db39
            # If it's a broadcast we only load vector size BLOCK_N else a matrix size (BLOCK_M, BLOCK_N)
            if MASK_M_SIZE == 1:
                if NEED_LOAD_MASK:
                    m = tl.load(attention_mask + offs_mask, mask=attention_load_mask, other=float("-inf"))
                else:
                    m = tl.load(attention_mask + offs_mask)
            else:
                if NEED_LOAD_MASK:
                    offs_mask += offs_m[:, None] * attention_mask_m_stride
                    # The mask matrix is never reused
                    m = tl.load(
                        attention_mask + offs_mask,
                        eviction_policy="evict_first",
                        mask=attention_load_mask,
                        other=float("-inf"),
                    )
                else:
                    m = tl.load(
                        attention_mask + offs_mask,
                        eviction_policy="evict_first",
                    )
            # Avoids NaN
            m = tl.where(m == float("-inf"), min_clamp_value, m)
            qk += m

        # We compute softmax normalization like in Milakov et al.
        # We renamed m (in the original article) to l to avoid confusions
        # We start with the current block qk
        l_j = tl.max(qk, 1)

        numerators = tl.exp(qk - l_j[:, None])
        d_j = tl.sum(numerators, 1)

        l_new = tl.maximum(l_i, l_j)
        alpha = tl.exp(l_i - l_new)
        beta = tl.exp(l_j - l_new)
        d_new = alpha * d_i + beta * d_j

        # We correct the numerator for the current softmax (*beta) -> exp(l_j - l_new) * exp(qk - mj) = exp(l_new) We
        # divide by the normalization. It's strange to do it this way instead of simply computing the softmax for qk,
        # but since all needed operations are already done for updating m and d, it seems faster
        p_scale = beta / d_new

        qk_softmax = numerators * p_scale[:, None]

        # From here, qk_softmax is correct related to all over previously done block
        # However it is wrong related to the full output row if the qk isn't the last block
        # And at this stage all the previously done qk_softmax blocks are also wrong and needs to be corrected
        # To correct previous blocks we will scale the accumulator
        # d_i / d_new is for correcting denominator
        # alpha is for correcting numerator
        acc_scale = d_i / d_new * alpha

        # This isn't useful in the algorithm, simply to fix a compiler bug
        # BUG: have to store and immediately load
        tl.store(t_ptrs, acc_scale)
        acc_scale = tl.load(t_ptrs)

        # acc scaling
        acc = acc * acc_scale[:, None]

        # We now apply the last operation, the multiplication by a block of matrix V
<<<<<<< HEAD
        if NEED_LOAD_MASK:
            load_mask = (n_row_offset + offs_n)[:, None] < seq_length  # repeated otherwise triton segfault
            v = tl.load(v_ptrs + n_row_offset * v_k_stride, mask=load_mask, other=0.0).to(Q.dtype.element_ty)
        else:
            v = tl.load(v_ptrs + n_row_offset * v_k_stride).to(Q.dtype.element_ty)
=======
        load_mask = (n_row_offset + offs_n)[:, None] < size_n  # repeated otherwise triton segfault
        v = tl.load(v_ptrs + n_row_offset * v_k_stride, mask=load_mask, other=0.0).to(Q.dtype.element_ty)
>>>>>>> 6861db39
        qk_softmax = qk_softmax.to(Q.dtype.element_ty)
        acc += tl.dot(qk_softmax, v)

        # We update the normalizer for the next iteration
        d_i = d_new
        l_i = l_new

    # For some reason we need to re-init this variable
    # The other variables in the original implementations seem not needed
    offs_n = tl.arange(0, BLOCK_DHEAD)
    off_o = (
        current_batch_idx * o_batch_stride
        + current_head_idx * o_head_stride
        + offs_m[:, None] * o_m_stride
        + offs_n[None, :] * o_n_stride
    )

    out_ptrs = output + off_o
<<<<<<< HEAD
    if NEED_LOAD_MASK:
        out_store_mask = offs_m[:, None] < seq_length
        tl.store(out_ptrs, acc, mask=out_store_mask)
    else:
        tl.store(out_ptrs, acc)
=======
    out_store_mask = offs_m[:, None] < size_m
    tl.store(out_ptrs, acc, mask=out_store_mask)
>>>>>>> 6861db39


class Attention(torch.autograd.Function):
    @staticmethod
    @custom_fwd(cast_inputs=torch.float16)
    def forward(
        ctx: FunctionCtx,
        q: torch.Tensor,
        k: torch.Tensor,
        v: torch.Tensor,
        output: torch.Tensor,
        sm_scale: float,
        is_causal: bool,
        attention_mask: Optional[torch.Tensor] = None,
    ):
        """
        Computes attention.
        FP32 input and output are not supported.
        https://github.com/openai/triton/issues/674
        Not an issue as the function is annotated with @custom_fwd(cast_inputs=torch.float16) so the input is casted to
        float16 before the function is called.

        @param ctx: context for autograd
        @param q: Query matrix size (batch, heads, size_m, dhead)
        @param k: Key matrix size (batch, heads, size_n, dhead)
        @param v: Value matrix size (batch, heads, size_n, dhead)
        @param output: Output matrix size (batch, heads, size_m, dhead)
        @param sm_scale: Scaling factor applied after operation QxK
        @param is_causal: Autoregressive decoder attention
        @param attention_mask: Attention mask matrix broadcastable to (batch, heads, size_m, size_n)
        @return:
        """
        # Constraints
        # Queries and keys have the same d_k size
        assert q.shape[-1] == k.shape[-1]
        assert (
            q.dtype == k.dtype == v.dtype == output.dtype
        ), f"All tensors must have the same dtype: {q.dtype}, {k.dtype}, {v.dtype}, {output.dtype}"
        assert q.dtype in [torch.float16, torch.bfloat16], f"Only float16 and bfloat16 are supported, got {q.dtype}"
        batch, heads, size_m, dhead = q.size()
        size_n = k.size(2)

        # load mask is needed if seq len do not align with block size [16, 64, 128]
        NEED_LOAD_MASK = seq_length not in [16, 64] and seq_length % 128 != 0
        # if not power of 2
<<<<<<< HEAD
        seq_length_pow_2 = triton.next_power_of_2(seq_length) if seq_length & (seq_length - 1) else seq_length
        BLOCK = max(min(128, seq_length_pow_2), 16)  # minimal size
        if BLOCK == 32:
            BLOCK = 64  # there is a strange triton segfault with 32
            NEED_LOAD_MASK = True
=======
        size_m_pow_2 = triton.next_power_of_2(size_m) if size_m & (size_m - 1) else size_m
        BLOCK_M = max(min(128, size_m_pow_2), 16)  # minimal size
        if BLOCK_M == 32:
            BLOCK_M = 64  # there is a strange triton segfault with 32
>>>>>>> 6861db39

        grid = (triton.cdiv(size_m, BLOCK_M), batch * heads)
        tmp = torch.empty((batch * heads, size_m), device=q.device, dtype=torch.float32)

        HAS_MASK = False
        if attention_mask is not None:
            assert (
                attention_mask.size(0) == batch or attention_mask.size(0) == 1
            ), "Incompatible broadcast batch dimension"
            assert (
                attention_mask.size(1) == heads or attention_mask.size(1) == 1
            ), "Incompatible broadcast heads dimension"
            assert (
<<<<<<< HEAD
                attention_mask.size(2) == seq_length or attention_mask.size(2) == 1
            ), "Incompatible broadcast seq_length dimension"
            assert attention_mask.size(3) == seq_length, (
                f"Last size of mask ({attention_mask.size()}) must be seq_length to broadcast on QK^t: "
                f"{attention_mask.size(3)} != {seq_length}"
            )
=======
                attention_mask.size(2) == size_m or attention_mask.size(2) == 1
            ), "Incompatible broadcast size_m dimension"
            assert attention_mask.size(3) == size_n, "Last size of mask must broadcast on QK^t"
>>>>>>> 6861db39

            HAS_MASK = True

        _fwd_kernel[grid](
            heads=heads,
            size_m=size_m,
            size_n=size_n,
            Q=q,
            K=k,
            V=v,
            sm_scale=sm_scale,
            attention_mask=attention_mask,
            TMP=tmp,
            output=output,
            q_batch_stride=q.stride(0),
            q_head_stride=q.stride(1),
            q_m_stride=q.stride(2),
            q_k_stride=q.stride(3),
            k_batch_stride=k.stride(0),
            k_head_stride=k.stride(1),
            k_n_stride=k.stride(2),
            k_k_stride=k.stride(3),
            v_batch_stride=v.stride(0),
            v_head_stride=v.stride(1),
            v_k_stride=v.stride(2),
            v_n_stride=v.stride(3),
            o_batch_stride=output.stride(0),
            o_head_stride=output.stride(1),
            o_m_stride=output.stride(2),
            o_n_stride=output.stride(3),
            attention_mask_batch_stride=attention_mask.stride(0) if HAS_MASK else 0,
            attention_mask_head_stride=attention_mask.stride(1) if HAS_MASK else 0,
            attention_mask_m_stride=attention_mask.stride(2) if HAS_MASK else 0,
            attention_mask_k_stride=attention_mask.stride(3) if HAS_MASK else 0,
            NEED_LOAD_MASK=NEED_LOAD_MASK,
            min_clamp_value=torch.finfo(attention_mask.dtype).min if HAS_MASK else 0,
            MASK_BATCH_SIZE=attention_mask.size(0) if HAS_MASK else 0,
            MASK_HEAD_SIZE=attention_mask.size(1) if HAS_MASK else 0,
            MASK_M_SIZE=attention_mask.size(2) if HAS_MASK else 0,
            MASK_K_SIZE=attention_mask.size(3) if HAS_MASK else 0,
            HAS_MASK=HAS_MASK,
            IS_CAUSAL=is_causal,
            BLOCK_M=BLOCK_M,
            BLOCK_N=BLOCK_M,
            BLOCK_DHEAD=dhead,
            num_warps=4,
            num_stages=1,
        )
        ctx.save_for_backward(q, k, v, output)
        return output


def attention_forward(
    q: torch.Tensor,
    k: torch.Tensor,
    v: torch.Tensor,
    output: torch.Tensor,
    sm_scale: float,
    is_causal: bool = False,
    attention_mask: Optional[torch.Tensor] = None,
):
    return Attention.apply(q, k, v, output, sm_scale, is_causal, attention_mask)<|MERGE_RESOLUTION|>--- conflicted
+++ resolved
@@ -225,14 +225,7 @@
 
     # load q, a block of full rows of matrix q
     # it will stay in SRAM throughout
-<<<<<<< HEAD
-    if NEED_LOAD_MASK:
-        q = tl.load(q_ptrs, mask=offs_m[:, None] < seq_length, other=0.0)
-    else:
-        q = tl.load(q_ptrs)
-=======
     q = tl.load(q_ptrs, mask=offs_m[:, None] < size_m, other=0.0)
->>>>>>> 6861db39
 
     n_end = size_n
     if IS_CAUSAL:
@@ -257,16 +250,11 @@
         # We load the current block in K in SRAM
         # We do the first multiplication between the block in Q and the current block in K
         # We finish with the scaling (sqrt(BLOCK_DHEAD) in Vaswani et al. but sm_scale here)
-<<<<<<< HEAD
         if NEED_LOAD_MASK:
-            load_mask = (n_row_offset + offs_n)[:, None] < seq_length
+            load_mask = (n_row_offset + offs_n)[:, None] < size_n
             k = tl.load(k_ptrs + n_row_offset * k_n_stride, mask=load_mask, other=0.0)
         else:
             k = tl.load(k_ptrs + n_row_offset * k_n_stride)
-=======
-        load_mask = (n_row_offset + offs_n)[:, None] < size_n
-        k = tl.load(k_ptrs + n_row_offset * k_n_stride, mask=load_mask, other=0.0)
->>>>>>> 6861db39
         qk = tl.zeros((BLOCK_M, BLOCK_N), dtype=tl.float32)
         qk += tl.dot(q, k, trans_b=True)
         qk *= sm_scale
@@ -275,12 +263,8 @@
 
         if HAS_MASK:
             offs_mask = offs_base_mask + (offs_n[None, :] + n_row_offset) * attention_mask_k_stride
-<<<<<<< HEAD
             if NEED_LOAD_MASK:
-                attention_load_mask = (n_row_offset + offs_n)[None, :] < seq_length
-=======
-            attention_load_mask = (n_row_offset + offs_n)[None, :] < size_n
->>>>>>> 6861db39
+                attention_load_mask = (n_row_offset + offs_n)[None, :] < size_n
             # If it's a broadcast we only load vector size BLOCK_N else a matrix size (BLOCK_M, BLOCK_N)
             if MASK_M_SIZE == 1:
                 if NEED_LOAD_MASK:
@@ -343,16 +327,11 @@
         acc = acc * acc_scale[:, None]
 
         # We now apply the last operation, the multiplication by a block of matrix V
-<<<<<<< HEAD
         if NEED_LOAD_MASK:
-            load_mask = (n_row_offset + offs_n)[:, None] < seq_length  # repeated otherwise triton segfault
+            load_mask = (n_row_offset + offs_n)[:, None] < size_n  # repeated otherwise triton segfault
             v = tl.load(v_ptrs + n_row_offset * v_k_stride, mask=load_mask, other=0.0).to(Q.dtype.element_ty)
         else:
             v = tl.load(v_ptrs + n_row_offset * v_k_stride).to(Q.dtype.element_ty)
-=======
-        load_mask = (n_row_offset + offs_n)[:, None] < size_n  # repeated otherwise triton segfault
-        v = tl.load(v_ptrs + n_row_offset * v_k_stride, mask=load_mask, other=0.0).to(Q.dtype.element_ty)
->>>>>>> 6861db39
         qk_softmax = qk_softmax.to(Q.dtype.element_ty)
         acc += tl.dot(qk_softmax, v)
 
@@ -371,16 +350,8 @@
     )
 
     out_ptrs = output + off_o
-<<<<<<< HEAD
-    if NEED_LOAD_MASK:
-        out_store_mask = offs_m[:, None] < seq_length
-        tl.store(out_ptrs, acc, mask=out_store_mask)
-    else:
-        tl.store(out_ptrs, acc)
-=======
     out_store_mask = offs_m[:, None] < size_m
     tl.store(out_ptrs, acc, mask=out_store_mask)
->>>>>>> 6861db39
 
 
 class Attention(torch.autograd.Function):
@@ -424,20 +395,13 @@
         size_n = k.size(2)
 
         # load mask is needed if seq len do not align with block size [16, 64, 128]
-        NEED_LOAD_MASK = seq_length not in [16, 64] and seq_length % 128 != 0
+        NEED_LOAD_MASK = size_m not in [16, 64] and size_m % 128 != 0
         # if not power of 2
-<<<<<<< HEAD
-        seq_length_pow_2 = triton.next_power_of_2(seq_length) if seq_length & (seq_length - 1) else seq_length
-        BLOCK = max(min(128, seq_length_pow_2), 16)  # minimal size
-        if BLOCK == 32:
-            BLOCK = 64  # there is a strange triton segfault with 32
-            NEED_LOAD_MASK = True
-=======
         size_m_pow_2 = triton.next_power_of_2(size_m) if size_m & (size_m - 1) else size_m
         BLOCK_M = max(min(128, size_m_pow_2), 16)  # minimal size
         if BLOCK_M == 32:
             BLOCK_M = 64  # there is a strange triton segfault with 32
->>>>>>> 6861db39
+            NEED_LOAD_MASK = True
 
         grid = (triton.cdiv(size_m, BLOCK_M), batch * heads)
         tmp = torch.empty((batch * heads, size_m), device=q.device, dtype=torch.float32)
@@ -451,19 +415,12 @@
                 attention_mask.size(1) == heads or attention_mask.size(1) == 1
             ), "Incompatible broadcast heads dimension"
             assert (
-<<<<<<< HEAD
-                attention_mask.size(2) == seq_length or attention_mask.size(2) == 1
-            ), "Incompatible broadcast seq_length dimension"
-            assert attention_mask.size(3) == seq_length, (
+                attention_mask.size(2) == size_m or attention_mask.size(2) == 1
+            ), "Incompatible broadcast size_m dimension"
+            assert attention_mask.size(3) == size_n, (
                 f"Last size of mask ({attention_mask.size()}) must be seq_length to broadcast on QK^t: "
                 f"{attention_mask.size(3)} != {seq_length}"
             )
-=======
-                attention_mask.size(2) == size_m or attention_mask.size(2) == 1
-            ), "Incompatible broadcast size_m dimension"
-            assert attention_mask.size(3) == size_n, "Last size of mask must broadcast on QK^t"
->>>>>>> 6861db39
-
             HAS_MASK = True
 
         _fwd_kernel[grid](
