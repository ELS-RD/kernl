#  Copyright 2022 Lefebvre Sarrut
#
#  Licensed under the Apache License, Version 2.0 (the "License");
#  you may not use this file except in compliance with the License.
#  You may obtain a copy of the License at
#
#      http://www.apache.org/licenses/LICENSE-2.0
#
#  Unless required by applicable law or agreed to in writing, software
#  distributed under the License is distributed on an "AS IS" BASIS,
#  WITHOUT WARRANTIES OR CONDITIONS OF ANY KIND, either express or implied.
#  See the License for the specific language governing permissions and
#  limitations under the License.
#

import dataclasses
<<<<<<< HEAD
=======
import warnings
from test.models.bert import (
    get_model_baseline,
    get_model_dynamo,
    get_model_dynamo_cuda_graphs,
    get_model_dynamo_dropout_removed,
    get_model_dynamo_nvfuser_ofi,
    get_model_optimized,
    get_model_optimized_causal_cuda_graphs,
    get_model_optimized_cuda_graphs,
)
from test.models.data_utils import get_input_causal, get_input_non_causal
>>>>>>> 6fb82f97
from typing import Callable, Dict

import pytest
import torch
import torchdynamo

<<<<<<< HEAD
import test
from test.models.bert import get_model_baseline, get_model_dynamo, get_model_dynamo_nvfuser_ofi, \
    get_model_dynamo_dropout_removed, get_model_optimized_cuda_graphs, get_model_dynamo_cuda_graphs, \
    get_model_optimized, get_model_optimized_causal_cuda_graphs
from test.models.data_utils import get_input_non_causal, get_input_causal
=======
from conftest import check_all_close, set_seed
>>>>>>> 6fb82f97


@pytest.fixture
def model_reference_fp32():
    return get_model_baseline()


@dataclasses.dataclass
class Implementation:
    model: Callable
    is_causal: bool


implementations: Dict[str, Implementation] = {
    "baseline": Implementation(get_model_baseline, is_causal=False),
    "dynamo": Implementation(get_model_dynamo, is_causal=False),
    "dynamo_nvfuser_ofi": Implementation(get_model_dynamo_nvfuser_ofi, is_causal=False),
    "dynamo_no_dropout": Implementation(get_model_dynamo_dropout_removed, is_causal=False),
    "dynamo_cuda_graphs": Implementation(get_model_dynamo_cuda_graphs, is_causal=False),
    "dynamo_optimized": Implementation(get_model_optimized, is_causal=False),
    "dynamo_optimized_cuda_graphs": Implementation(get_model_optimized_cuda_graphs, is_causal=False),
    # In this implementation both causal mask and the assume causal mask optimization will be applied, leads to slower
    # benchmark. It's not needed if we are sure the mask is causal, we can use the "assume causal mask optimization".
    "dynamo_optimizer_cuda_graphs_causal": Implementation(get_model_optimized_causal_cuda_graphs, is_causal=True),
    "onnx": Implementation(test.models.bert.get_bert_onnx, is_causal=False),
    "onnx_optim_fp32": Implementation(test.models.bert.get_bert_optim_fp32_onnx, is_causal=False),
    "onnx_optim_fp16": Implementation(test.models.bert.get_bert_optim_fp16_onnx, is_causal=False),
    "tensorrt": Implementation(test.models.bert.get_bert_tensorrt, is_causal=False),
}

<<<<<<< HEAD
=======
try:
    # check imports and initialize onnx model
    from test.models.bert import get_bert_onnx

    _ = get_bert_onnx()
    implementations["onnx"] = Implementation(get_bert_onnx, is_causal=False)
except ImportError as e:
    error = f"It seems that you are missing some dependencies: onnx won't be included in benchmarks. \n {str(e)}"
    warnings.warn(UserWarning(error))

try:
    # check imports and initialize optimized fp32 onnx model
    from test.models.bert import get_bert_optim_fp32_onnx

    _ = get_bert_optim_fp32_onnx()
    implementations["onnx_optim_fp32"] = Implementation(get_bert_optim_fp32_onnx, is_causal=False)
except ImportError as e:
    error = (
        f"It seems that you are missing some dependencies: onnx_optim_fp32 won't be included in benchmarks. \n {str(e)}"
    )
    warnings.warn(UserWarning(error))

try:
    # check imports and initialize optimized fp16 onnx model
    from test.models.bert import get_bert_optim_fp16_onnx

    _ = get_bert_optim_fp16_onnx()
    implementations["onnx_optim_fp16"] = Implementation(get_bert_optim_fp16_onnx, is_causal=False)
except ImportError as e:
    error = (
        f"It seems that you are missing some dependencies: onnx_optim_fp16 won't be included in benchmarks. \n {str(e)}"
    )
    warnings.warn(UserWarning(error))

>>>>>>> 6fb82f97

@set_seed()
@pytest.mark.parametrize(
    "shape",
    # there is a bug on (32, 32) shape, we need a special check for it
    [(32, 32)] + [(bs, seq_l) for bs in [1, 8, 32] for seq_l in [16, 33, 128, 256, 384, 512] if bs * seq_l < 10000],
    ids=lambda x: f"{x[0]}x{x[1]}",
)
@pytest.mark.parametrize("implementation", implementations.keys())
def test_benchmark_implementations(benchmark, model_reference_fp32, shape: (int, int), implementation: str):
    model_tested = implementations[implementation]

    inputs = get_input_causal(shape) if model_tested.is_causal else get_input_non_causal(shape)

    with torch.inference_mode():
        expected = model_reference_fp32(**inputs)
        model = model_tested.model()
        with torch.cuda.amp.autocast(enabled=True, dtype=torch.float16, cache_enabled=True):
            value = benchmark(model, **inputs)

    torchdynamo.reset()

    check_all_close(value["last_hidden_state"].float(), expected["last_hidden_state"].float(), rtol=1e-1, atol=1e-1)
    check_all_close(value["pooler_output"].float(), expected["pooler_output"].float(), rtol=1e-1, atol=1e-1)


@set_seed()
@pytest.mark.parametrize("name", implementations.keys())
def test_support_shape_change(name, model_reference_fp32):
    """Test that the model can handle shape changes without being reloaded/rebuilt."""
    implementation = implementations[name]
    model_tested = implementation.model()
    for shape in [(1, 64), (8, 256), (16, 256), (16, 64)]:
        pytorch_input = get_input_causal(shape) if implementation.is_causal else get_input_non_causal(shape)
        with torch.inference_mode():
            expected = model_reference_fp32(**pytorch_input)
            with torch.cuda.amp.autocast(enabled=True, dtype=torch.float16, cache_enabled=True):
                result = model_tested(**pytorch_input)
        check_all_close(result["last_hidden_state"].float(), expected["last_hidden_state"], atol=1e-1, rtol=1e-1)<|MERGE_RESOLUTION|>--- conflicted
+++ resolved
@@ -14,8 +14,6 @@
 #
 
 import dataclasses
-<<<<<<< HEAD
-=======
 import warnings
 from test.models.bert import (
     get_model_baseline,
@@ -28,22 +26,13 @@
     get_model_optimized_cuda_graphs,
 )
 from test.models.data_utils import get_input_causal, get_input_non_causal
->>>>>>> 6fb82f97
 from typing import Callable, Dict
 
 import pytest
 import torch
 import torchdynamo
 
-<<<<<<< HEAD
-import test
-from test.models.bert import get_model_baseline, get_model_dynamo, get_model_dynamo_nvfuser_ofi, \
-    get_model_dynamo_dropout_removed, get_model_optimized_cuda_graphs, get_model_dynamo_cuda_graphs, \
-    get_model_optimized, get_model_optimized_causal_cuda_graphs
-from test.models.data_utils import get_input_non_causal, get_input_causal
-=======
 from conftest import check_all_close, set_seed
->>>>>>> 6fb82f97
 
 
 @pytest.fixture
@@ -68,14 +57,9 @@
     # In this implementation both causal mask and the assume causal mask optimization will be applied, leads to slower
     # benchmark. It's not needed if we are sure the mask is causal, we can use the "assume causal mask optimization".
     "dynamo_optimizer_cuda_graphs_causal": Implementation(get_model_optimized_causal_cuda_graphs, is_causal=True),
-    "onnx": Implementation(test.models.bert.get_bert_onnx, is_causal=False),
-    "onnx_optim_fp32": Implementation(test.models.bert.get_bert_optim_fp32_onnx, is_causal=False),
-    "onnx_optim_fp16": Implementation(test.models.bert.get_bert_optim_fp16_onnx, is_causal=False),
     "tensorrt": Implementation(test.models.bert.get_bert_tensorrt, is_causal=False),
 }
 
-<<<<<<< HEAD
-=======
 try:
     # check imports and initialize onnx model
     from test.models.bert import get_bert_onnx
@@ -110,7 +94,6 @@
     )
     warnings.warn(UserWarning(error))
 
->>>>>>> 6fb82f97
 
 @set_seed()
 @pytest.mark.parametrize(
